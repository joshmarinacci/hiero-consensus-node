--- conflicted
+++ resolved
@@ -66,16 +66,11 @@
 				.givenCurrentSymbol(symbol);
 		// and:
 		var expectedKeyBytes = 5 * FeeBuilder.getAccountKeyStorageSize(aKey.get());
-<<<<<<< HEAD
 		var expectedBytes = BASIC_QUERY_RES_HEADER
-				+ expectedKeyBytes
-				+ TOKEN_ENTITY_SIZES.totalBytesInfTokenReprGiven(symbol, name) + BASIC_ENTITY_ID_SIZE;
-=======
-		var expectedBytes = expectedKeyBytes
+                                + expectedKeyBytes
 				+ TOKEN_ENTITY_SIZES.totalBytesInTokenReprGiven(symbol, name)
 				+ memo.length()
 				+ BASIC_ENTITY_ID_SIZE;
->>>>>>> 8c220e5e
 
 		// when:
 		var usage = subject.get();
