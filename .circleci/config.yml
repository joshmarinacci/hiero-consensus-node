version: 2.1

commands:
  install-tools:
    description: Install tools for JRS regression
    steps:
      - run:
          name: Install necessary tools
          command: |
            sudo apt update -y;
            sudo apt install -y net-tools;
            sudo apt-get install -y apt-utils;
            sudo apt install -y curl;
            sudo apt install -y python3.7;
            sudo rm /usr/bin/python3;
            sudo ln -s python3.7 /usr/bin/python3;
            sudo apt install -y python3-pip;
            pip3 install --upgrade pip;
            pip3 -q install matplotlib;
            sudo apt-get install -y python3-setuptools;
            pip3 install awscli;
      - run:
          name: Install gcloud cli
          command: |
            apt-get update || apt-get update;
            curl https://sdk.cloud.google.com > install.sh;
            bash install.sh --disable-prompts;
      - run:
          name: Authenticate gcloud cli
          command: |
            echo 'export PATH=/root/google-cloud-sdk/bin:$PATH' >> /root/.bashrc;
            source /root/.bashrc; source /root/google-cloud-sdk/completion.bash.inc;
            source /root/google-cloud-sdk/path.bash.inc;
            echo $GCLOUD_SERVICE_KEY > /tmp/gcloud-service-key.json;
            gcloud auth activate-service-account --key-file=/tmp/gcloud-service-key.json;
            gcloud --quiet config set project ${GOOGLE_PROJECT_ID};
            gcloud --quiet config set compute/zone ${GOOGLE_COMPUTE_ZONE};
            sudo apt-get install gcc python3-dev python3-setuptools -y;
            sudo pip3 uninstall crcmod;
            sudo pip3 install --no-cache-dir -U crcmod;



  ######################################################################################################################
  # Command Name:                     gcp_storage_rsync
  # Command Version:                  1.0
  #
  # Parameters:
  #       src                         the source local or remote path, mandatory
  #       dest                        the destination local or remote path, mandatory
  #
  #
  # Description:
  #
  #   Copies files or folders (recursively) from the path specified by `src` parameter to the path specified by the
  #   `dest` parameter. The paths specified by both the `src` and `dest` parameters may be local or remote paths.
  #
  #   This command uses a differential rsync and will only transfer new or changed files.
  #
  #   Example Supported Paths:
  #       - /home/myPath
  #       - /home/myPath/file.txt
  #       - gs://my-bucket/folder
  #       - gs://my-bucket/file.txt
  #
  #   NOTE: The build will fail if the `gcloud` command is not available or no CRC32 system library is available.
  #
  # Command Requirements:
  #   - gcloud (>= 323.0.0)
  #
  ######################################################################################################################
  gcp_storage_rsync:
    parameters:
      src:
        type: string
      dest:
        type: string
    steps:
      - run:
          name: "GCP Storage RSync [Source: '<< parameters.src >>', Destination: '<< parameters.dest >>']"
          command: |
            set -x;
            cd /swirlds-platform/regression
            source /root/.bashrc; source /root/google-cloud-sdk/completion.bash.inc; source /root/google-cloud-sdk/path.bash.inc;
            gsutil -m rsync -r -d "<< parameters.src >>" "<< parameters.dest >>"

  ######################################################################################################################
  # Command Name:                     gcp_import_credentials
  # Command Version:                  1.0
  #
  # Parameters:
  #       username_variable           the name of the bash environment variable holding the user name, optional
  #       keyfile_variable            the name of the bash environment variable holding the key file, optional
  #       project_variable            the name of the bash environment variable holding the project name, optional
  #
  #
  # Description:
  #
  #   Imports the gcloud keypair defined in the CircleCI environment variables specified by the
  #   `username_variable`, `keyfile_variable`, and `project_variable` parameters.
  #   The default variable names `GCP_USER_NAME`, `GCP_KEY_FILE`, and `GCP_PROJECT_ID` will be used if not specified.
  #
  #   NOTE: The build will fail if the `gcloud` command is not available or the environment variable is not
  #         properly formatted.
  #
  # Command Requirements:
  #   - gcloud (>= 323.0.0)
  #
  ######################################################################################################################
  gcp_import_credentials:
    parameters:
      username_variable:
        type: string
        default: "GCP_USER_NAME"
      keyfile_variable:
        type: string
        default: "GCP_KEY_FILE"
      project_variable:
        type: string
        default: "GCP_PROJECT_ID"
    steps:
      - run:
          name: Import the Google Cloud Service  Account
          command: |
            set -x
            source /root/.bashrc; source /root/google-cloud-sdk/completion.bash.inc; source /root/google-cloud-sdk/path.bash.inc
            echo "${<< parameters.keyfile_variable >>}" > "/tmp/gcloud_account_key.json"
            set -x
            gcloud auth activate-service-account "${<< parameters.username_variable >>}" --key-file="/tmp/gcloud_account_key.json" --project="${<< parameters.project_variable >>}"


  ######################################################################################################################
  # Command Name:                     jrs_history_retrieve
  # Command Version:                  1.0
  #
  # Parameters:
  #       bucket_name                 the name of the GCP bucket containing the JRS summary history files, mandatory
  #       summary_path                the local path of the JRS summary history files, mandatory
  #
  #
  # Description:
  #
  #   Retrieves the JRS Summary History files from prior runs using a combination of CircleCI caching and GCP bucket
  #   storage as specified by the `bucket_name` parameter. The local summary history path specified by the
  #   `summary_path` parameter will be created if it does not exist.
  #
  #   The GCP bucket should be a dedicated storage bucket that must only contain JRS summary history files.
  #
  #   NOTE: The build will fail if the `gcloud` command is not available or no CRC32 system library is available.
  #
  # Command Requirements:
  #   - gcloud (>= 323.0.0)
  #
  ######################################################################################################################
  jrs_history_retrieve:
    parameters:
      bucket_name:
        type: string
      summary_path:
        type: string
    steps:
      - run:
          name: Ensure JRS Summary Folder Exists
          command: |
            set -x
            cd /swirlds-platform/regression
            if [[ ! -d "<< parameters.summary_path >>" ]]; then
              mkdir -p "<< parameters.summary_path >>"
            fi
      - restore_cache:
          name: Restoring JRS Summary History Cache
          keys:
            - v1-jrs-summary-history-{{ epoch }}
            - v1-jrs-summary-history-
      - gcp_storage_rsync:
          src: "gs://<< parameters.bucket_name >>/"
          dest: "<< parameters.summary_path >>"


  ######################################################################################################################
  # Command Name:                     jrs_history_store
  # Command Version:                  1.0
  #
  # Parameters:
  #       bucket_name                 the name of the GCP bucket containing the JRS summary history files, mandatory
  #       summary_path                the local path of the JRS summary history files, mandatory
  #
  #
  # Description:
  #
  #   Saves the JRS Summary History files from the current run using a combination of CircleCI caching and GCP bucket
  #   storage as specified by the `bucket_name` parameter. The local summary history path specified by the
  #   `summary_path` parameter must exist.
  #
  #   The GCP bucket should be a dedicated storage bucket that must only contain JRS summary history files.
  #
  #   NOTE: The build will fail if the `gcloud` command is not available or no CRC32 system library is available.
  #
  # Command Requirements:
  #   - gcloud (>= 323.0.0)
  #
  ######################################################################################################################
  jrs_history_store:
    parameters:
      bucket_name:
        type: string
      summary_path:
        type: string
    steps:
      - save_cache:
          name: Saving JRS Summary History Cache
          key: v1-jrs-summary-history-{{ epoch }}
          paths:
            - << parameters.summary_path >>
          when: always
      - gcp_storage_rsync:
          src: "<< parameters.summary_path >>"
          dest: "gs://<< parameters.bucket_name >>/"


  ######################################################################################################################
  # Command Name:                     jrs_results_store
  # Command Version:                  1.0
  #
  # Parameters:
  #       bucket_name                 the name of the GCP bucket containing the JRS regression results, mandatory
  #       result_path                 the local path of the JRS regression result files, mandatory
  #
  #
  # Description:
  #
  #   Saves the JRS Regression result files from the current run to the GCP bucket storage as specified by the
  #   `bucket_name` parameter. The local result path specified by the `result_path` parameter must exist.
  #
  #   The GCP bucket should be a dedicated storage bucket that must only contain JRS Regression result files.
  #
  #   The final path used to the store the result files in the GCP bucket is as follows:
  #       - gs://${BUCKET_NAME}/${JRS_USER}/${JRS_BRANCH}
  #
  #   The ${JRS_USER} variable will default to a value of `hedera-services-automation` if not otherwise provided by CircleCI.
  #   This will be the case with all nightly or other jobs run via the CircleCI cron scheduler. All nightly automated
  #   regression runs should have results stored under this default username.
  #
  #   The ${JRS_BRANCH} variable will be set to the actual branch name provided by the ${CIRCLE_BRANCH} variable, if
  #   available, otherwise it will default to the tag name specified by the ${CIRCLE_TAG} variable, if available. If
  #   neither the ${CIRCLE_BRANCH} or ${CIRCLE_TAG} values are available then then CircleCI job name provided by the
  #   ${CIRCLE_JOB} variable will be used.
  #
  #   NOTE: The build will fail if the `gcloud` command is not available or no CRC32 system library is available.
  #
  # Command Requirements:
  #   - gcloud (>= 323.0.0)
  #
  ######################################################################################################################
  jrs_results_store:
    parameters:
      bucket_name:
        type: string
      result_path:
        type: string
    steps:
      - run:
          name: Saving JRS Regression Results
          command: |
            set -x
            cd /swirlds-platform/regression;
            source /root/.bashrc; source /root/google-cloud-sdk/completion.bash.inc; source /root/google-cloud-sdk/path.bash.inc;

            if [[ ! -d "<< parameters.result_path >>" ]]; then exit 13; fi

            if [[ -z "${CIRCLE_USERNAME}" ]]; then
              JRS_USER="hedera-services-automation"
            else
              JRS_USER="${CIRCLE_USERNAME}"
            fi

            if [[ -z "${CIRCLE_BRANCH}" ]]; then
              if [[ -n "${CIRCLE_TAG}" ]]; then
                JRS_BRANCH="${CIRCLE_TAG}"
              else
                JRS_BRANCH="${CIRCLE_JOB}"
              fi
            else
              JRS_BRANCH="${CIRCLE_BRANCH}"
            fi

            gsutil -m rsync -r "<< parameters.result_path >>" "gs://<< parameters.bucket_name >>/${JRS_USER}/${JRS_BRANCH}/"

            tar -czvf /results.tar.gz  /swirlds-platform/regression/<< parameters.result_path >>
          when: always



  ######################################################################################################################
  # Command Name:                     jrs_regression_execute
  # Command Version:                  1.0
  #
  # Parameters:
  #       config_file                 the relative path to the JRS regression config, mandatory
  #       regression_path             the local path to the regression folder, optional (default: "regression")
  #       slack_results_channel       the slack test results channel override, optional (default: "")
  #       slack_summary_channel       the slack summary channel override, optional (default: "")
  #
  #
  # Description:
  #
  #   Executes the JRS regression run using the provided `config_file` parameter. The `config_file` parameter is treated
  #   as a path relative to the `regression_path` parameter. The `regression_path` parameter may be either a path
  #   relative to the current working directory or an absolute path.
  #
  #   The optional `slack_results_channel` and `slack_summary_channel` parameters allow using an alternate slack channel
  #   for the respective notification types. If one or both of these are provided, then the related setting in the JSON
  #   files will be ignored.
  #
  #   This command depends on the following CircleCI Context environment variables:
  #     - JRS_SSH_USER_NAME:  the username associated with the `JRS_SSH_KEY_FILE` used by JRS to connect to the remote instances
  #     - JRS_SSH_KEY_FILE:   the base64 encoded private SSH key used by JRS to connect to remote instances
  #     - JRS_WEB_HOSTNAME:   the IP address or hostname of the JRS web server
  #     - JRS_WEB_PORT:       the port number on which the JRS web server is listening
  #
  #
  #   NOTE: The build will fail if the `gcloud` command is not available.
  #
  # Command Requirements:
  #   - gcloud (>= 323.0.0)
  #   - openjdk (>= 12.0.2)
  #
  ######################################################################################################################
  jrs_regression_execute:
    parameters:
      config_file:
        type: string
      regression_path:
        type: string
        default: "regression"
      slack_results_channel:
        type: string
        default: ""
      slack_summary_channel:
        type: string
        default: ""
      hedera_services_path:
        type: string
        default: "/repo"
      continuous_integration:
        type: boolean
        default: false
    steps:
      - run:
          name: Configure JRS Regression Keys
          command: |
            set -x
            cp ~/.ssh/id_rsa_e7a63e343ed8fe642c7fb657450344ac /tmp/jrs-ssh-keyfile
            cp "/tmp/jrs-ssh-keyfile" "/tmp/jrs-ssh-keyfile.pem"
            chmod 0600 /tmp/jrs-ssh-keyfile*
            ssh-keygen -p -N "" -m pem -f "/tmp/jrs-ssh-keyfile.pem"
            ssh-keygen -y -f "/tmp/jrs-ssh-keyfile" > "/tmp/jrs-ssh-keyfile.pub"

      - run:
          name: "Execute JRS Regression (<< parameters.config_file >>)"
          command: |
            set -x
            source /root/.bashrc; source /root/google-cloud-sdk/completion.bash.inc; source /root/google-cloud-sdk/path.bash.inc;
            cd /swirlds-platform
            REGRESSION_PATH="<< parameters.regression_path >>"
            if [[ ! -d "${REGRESSION_PATH}" ]]; then exit 15; fi

            if [[ -z "${CIRCLE_USERNAME}" ]]; then
              JRS_USER="hedera-services-automation"
            else
              JRS_USER="${CIRCLE_USERNAME}"
            fi

            if [[ -z "${CIRCLE_BRANCH}" ]]; then
              if [[ -n "${CIRCLE_TAG}" ]]; then
                JRS_BRANCH="${CIRCLE_TAG}"
              else
                JRS_BRANCH="${CIRCLE_JOB}"
              fi
            else
              JRS_BRANCH="${CIRCLE_BRANCH}"
            fi

            JRS_OPTIONS=""
            SLACK_SUMMARY="<< parameters.slack_summary_channel >>"
            SLACK_RESULTS="<< parameters.slack_results_channel >>"

            if [[ -n "${SLACK_SUMMARY}" ]]; then
              JRS_OPTIONS="${JRS_OPTIONS} -Djrs.circleci.slack.summary=${SLACK_SUMMARY}"
            fi

            if [[ -n "${SLACK_RESULTS}" ]]; then
              JRS_OPTIONS="${JRS_OPTIONS} -Djrs.circleci.slack.results=${SLACK_RESULTS}"
            fi

            CI_PARAMETERS=""
            if [[ "<< parameters.continuous_integration >>" == "true" ]]; then
              CI_PARAMETERS="${CI_PARAMETERS} $CIRCLE_USERNAME $CIRCLE_BUILD_URL"
            fi

            pushd "${REGRESSION_PATH}" > /dev/null 2>&1
              CONFIG_PATH="<< parameters.config_file >>"
              if [[ ! -f "${CONFIG_PATH}" ]]; then
                echo
                echo "Configuration File '${CONFIG_PATH}' does not exist......"
                echo
                exit 20
              fi

              if [[ -z "${JAVA_OPTS}" ]]; then
                JAVA_OPTS="-Xmx4g"
              fi

              java ${JAVA_OPTS} \
              -Djrs.circleci=true \
              -Djrs.circleci.user="${JRS_USER}" \
              -Djrs.circleci.branch="${JRS_BRANCH}" \
              -Djrs.circleci.ssh.login="${JRS_SSH_USER_NAME}" \
              -Djrs.circleci.ssh.keyfile="/tmp/jrs-ssh-keyfile" \
              ${JRS_OPTIONS} \
              -Dlog4j.configurationFile=log4j2-jrs.xml \
              -Dspring.output.ansi.enabled=ALWAYS \
              -jar regression.jar "${CONFIG_PATH}" "<< parameters.hedera_services_path >>" ${CI_PARAMETERS}
            popd > /dev/null 2>&1
          no_output_timeout: 30m

  ensure-env-vars:
    description: Ensure the builtin CircleCI env vars are available
    steps:
      - run:
          name: Ensure the builtin CircleCI env vars are available
          command: |
            /repo/.circleci/scripts/ensure-builtin-env-vars.sh

  send-report-to-slack:
    parameters:
      workflow-name:
        description: name of the workflow
        type: string
        default: "continuous-integration"
      slack-channel:
        description: name of the slack channel to send report to
        type: string
        default: "hedera-cicd"
      status:
        description: status of the workflow
        type: string
        default: "Passed"
    steps:
      - run:
          name: Send a successful report to slack
          command: |
            /repo/.circleci/scripts/prepare-slack-message.sh \
                "<< parameters.workflow-name >>"
            echo "<< parameters.status >>"  >> /repo/diagnostics/slack_msg.txt
            /repo/.circleci/scripts/call-svcs-app-slack.sh \
                -c << parameters.slack-channel >> \
                -t /repo/diagnostics/slack_msg.txt \
                -s << parameters.status >>


  validate-feature-update-test-report:
    description: Validate feature update test result
    parameters:
      slack-channel:
        description: slack channel to publish to
        type: string
        default: 'hedera-cicd'
      status:
        description: test finishing status
        type: string
        default: 'Passed'
      workflow-name:
        description: test finishing status
        type: string
        default: 'none-workflow'

    steps:
      - run:
          name: Final summary of workflow
          command: |
            /repo/.circleci/scripts/final-summary.sh \
                << parameters.workflow-name >>

      - run:
          name: 'send feature update test result to slack'
          command: |
            /repo/.circleci/scripts/call-svcs-app-slack.sh \
                -c << parameters.slack-channel >> \
                -t /repo/client-logs/feature-update-regression-report.txt \
                -s << parameters.status >>

  validate-record-streams:
    description: Download and validate the record streaming data
    parameters:
      perf-run:
        description: If in perf run, the output handling needs to be tolerant of small portion of censensus time out cases.
        type: boolean
        default: false
    steps:
      - download-record-streams
      - run-record-stream-validator

  download-record-streams:
    description: Fetch the record files and sigs
    steps:
      - run:
          name: Fetch record stream data from testnet nodes
          command: |
            /repo/.circleci/scripts/trap-failable-for-tf-cleanup.sh \
              '/repo/.circleci/scripts/download_record_stream_data.sh'
  run-record-stream-validator:
    description: Check the record file sigs and running hashes
    parameters:
      perf-run:
        description: If in perf run, the output handling needs to be tolerant of small portion of censensus time out cases.
        type: boolean
        default: false
    steps:
      - run-eet-suites:
          dsl-args: "RecordStreamValidation"
          ci-properties-map: "recordStreamsDir=/repo/recordstreams"

# insight py is removed from services repo and is stages in platform regression repo.
# we no longer use this job for publishing stats.
  publish-platform-stats:
    description: Generate the insight.py PDF and publish it (e.g. to Slack)
    parameters:
      source-desc:
        type: string
        description: Human-readable summary of the source of these stats
        default: 'a variety of test scenarios'
      append-to-last-stats:
        type: string
        description: Append to last-downloaded stats b/c node restarted
        default: 'false'
      publish-to-slack:
        description: publish to slack channel
        type: boolean
        default: true
      workflow-name:
        type: string
        description: which workflow results to report
        default: 'nightly-regression'

    steps:
      - run:
          name: Fetch stats from spot nodes
          command: |
              /repo/.circleci/scripts/collect-node-stats.sh \
                '<< parameters.append-to-last-stats >>'
      - when:
          condition: << parameters.publish-to-slack >>
          steps:
            - run:
                name: Final summary of workflow
                command: |
                  /repo/.circleci/scripts/final-summary.sh \
                      << parameters.workflow-name >>
            - run:
                name: Generate the insight.py PDF
                command: |
                  /repo/.circleci/scripts/trap-failable-for-tf-cleanup.sh \
                     '/repo/.circleci/scripts/gen-stat-insight-pdf.sh'
            - run:
                name: 'Upload the PDF to Slack #hedera-regression channel'
                command: |
                  /repo/.circleci/scripts/publish-stats-pdf-to-slack.sh \
                     "<< parameters.source-desc >>"
  svc-app-slack-msg:
    description: Send a message to Slack via the Services Regression app
    parameters:
      text:
        description: Some literal content to send to Slack.
        type: string
      github-user:
        description: A GitHub user to mention
        type: string
        default: 'nobody-in-particular'
      channel:
        description: A channel ID to target.
        type: string
        default: hedera-regression
      readable:
        description: Human-readable channel description.
        type: string
        default: 'hedera-regression'
    steps:
      - run:
          name: Create a tmp file with the message text.
          command: |
            echo '<< parameters.text >>' > /repo/msg.txt
      - run:
          name: "Say '<< parameters.text >>' to #<< parameters.readable >>"
          command: |
            /repo/.circleci/scripts/call-svcs-app-slack.sh \
                -t /repo/msg.txt \
                -c << parameters.channel >> \
                --github-user << parameters.github-user >>
  svc-app-slack-upload:
    description: Upload a file to Slack via the Services Regression app
    parameters:
      file:
        description: Path of file to upload.
        type: string
      channel:
        description: A channel ID to target.
        type: string
        default: CKWHL8R9A
      readable:
        description: Human-readable channel description.
        type: string
        default: 'hedera-regression'
    steps:
      - run:
          name: "Upload << parameters.file >> to #<< parameters.readable >>"
          command: |
            /repo/.circleci/scripts/call-svcs-app-slack.sh \
                -f << parameters.file >> \
                -c << parameters.channel >>
  cleanup-client-log-storage:
    description: Cleanup test client log storage
    parameters:
      workflow-name:
        description: The current workflow tag
        type: string
        default: 'none-workflow'
    steps:
      - run:
          name: Cleanup old test client log storage
          command: |
            /repo/.circleci/scripts/cleanup-testclient-logs.sh \
               << parameters.workflow-name >>

  save-this-job-client-logs:
    description: Save this client side log files for this job
    parameters:
      workflow-name:
        description: The current workflow name
        type: string
        default: 'none-workflow'
    steps:
      - run:
          name: Save the client side log files for this job
          command: |
            /repo/.circleci/scripts/save-default-client-logs.sh \
               << parameters.workflow-name >>

  fetch-testnet-control-assets:
    description: Add SSH keys, HCL scripts, Ansible playbooks to start testnet
    parameters:
      infra-branch:
        description: Which branch of infrastructure repo to use
        type: string
        default: 'master'
      infra-sha1:
        description: Which commit sha1 of infrastructure repo to use
        type: string
        default: 'HEAD'
    steps:
      - attach_workspace:
          at: /
      - add_ssh_keys:
          fingerprints:
            - "cf:b2:68:a6:65:3f:98:d2:78:18:45:96:b4:fa:b9:1d"
            - "e7:a6:3e:34:3e:d8:fe:64:2c:7f:b6:57:45:03:44:ac"
            - "e7:fd:e2:48:9c:a1:b7:40:95:03:ab:a4:a5:5c:34:21"
      - run:
          name: Checkout infrastructure repo
          command: |
            /repo/.circleci/scripts/trap-failure-report.sh \
              '/repo/.circleci/scripts/clone-infra-repo.sh << parameters.infra-branch >> \
                  << parameters.infra-sha1 >>'
  provision-testnet-hosts:
    description: Provision hosts using Terraform
    parameters:
      num-hosts:
        description: Number of hosts to provision
        type: integer
        default: 4
      liveness-timeout-secs:
        description: Secs to wait for hosts to become available on port 22
        type: integer
        default: 60
      var-file:
        description: Terraform vars to use
        type: string
      var-region:
        description: Configurable region to override pre-defined in terraform config file.
        type: string
        default: 'us-east-1'
      var-ami-id:
        description: ami-id to override pre-defined. Need to be used together with var-region
        type: string
        default: \"\"
    steps:
      - run:
          name: Create Terraform workspace with << parameters.num-hosts >> hosts
          command: |
            /repo/.circleci/scripts/trap-failable-for-tf-cleanup.sh \
                '/repo/.circleci/scripts/create-tf-workspace.sh \
                    << parameters.num-hosts >> \
                    << parameters.liveness-timeout-secs >> \
                    << parameters.var-file >> \
                    << parameters.var-region >> \
                    << parameters.var-ami-id >> '
  pause:
    description: Pause for a given number of seconds
    parameters:
      forSecs:
        type: integer
      reason:
        type: string
        default: ''
    steps:
      - run:
          name: Sleep for << parameters.forSecs >> secs << parameters.reason >>
          command: sleep << parameters.forSecs >>

  prepare-testnet-hosts:
    description: Pickup an existing test net created by terraform through environment varible. No need to pass parameters here.
    steps:
      - run:
          name: Prepare an existing testnet
          command: |
            /repo/.circleci/scripts/trap-failable-for-tf-cleanup.sh \
               '/repo/.circleci/scripts/prepare-testnet.sh'
  deploy-testnet-nodes:
    description: Deploy testnet nodes using Ansible
    parameters:
      liveness-timeout-secs:
        description: Secs to wait for nodes to be reachable
        type: integer
      use-hugepage:
        description: let ansible to deploy in hugepage mode
        type: string
        default: 'false'
    steps:
      - run:
          name: Deploy testnet via Ansible
          command: |
            /repo/.circleci/scripts/trap-failable-for-tf-cleanup.sh \
                '/repo/.circleci/scripts/deploy-testnet.sh \
                     << parameters.liveness-timeout-secs >> << parameters.use-hugepage >>'
  ensure-testnet-for-reruns:
    description: Ensure reruns from failed jobs have a testnet
    steps:
      - run:
          name: Create a job-scoped testnet if none is available
          command: |
            /repo/.circleci/scripts/start-job-scoped-testnet-if-req.sh
      - run:
          name: Import certificates to Java cacerts keystore
          command: |
            /repo/.circleci/scripts/trap-failable-for-tf-cleanup.sh \
               '/repo/.circleci/scripts/import-certificates-to-java-cacerts-keystore.sh'
  cleanup-rerun-testnet-if-present:
    description: Cleanup any testnet created for a rerun job
    steps:
      - run:
          name: Teardown the job-scoped testnet if present
          command: |
            /repo/.circleci/scripts/stop-job-scoped-testnet-if-req.sh
  start-testnet:
    description: Create or use a testnet for the HAPI clients to exercise
    parameters:
      use-existing-network:
        description: tell Circleci to use pre-provisioned testnet instead of creating new a new one.
        type: boolean
        default: false
      var-file:
        description: Terraform vars to use
        type: string
        default: "ci.tfvars"
      infra-branch:
        description: Infrastructure branch to use
        type: string
        default: "hashgraph-hedera-services"
      use-hugepage:
        description: Tell ansible to use hugepage mode when deploying
        type: boolean
        default: false
    steps:
      - fetch-testnet-control-assets:
          infra-branch: << parameters.infra-branch >>
      - unless:
          condition: << parameters.use-existing-network >>
          steps:
            - run: echo "Need to create new spot test net"
            - provision-testnet-hosts:
                liveness-timeout-secs: 120
                var-file: '<< parameters.var-file >>'
                var-region: "us-east-1"
      - when:
          condition: << parameters.use-existing-network >>
          steps:
            - run: echo "Use existing network..."
            - prepare-testnet-hosts
      - run:
          name: Generate self signed certificates for nodes
          command: |
            /repo/.circleci/scripts/generate-self-signed-certificates.sh | \
              tee -a /repo/test-clients/output/hapi-client.log
      - unless:
          condition: << parameters.use-hugepage >>
          steps:
            - deploy-testnet-nodes:
                liveness-timeout-secs: 120
      - when:
          condition: << parameters.use-hugepage >>
          steps:
            - run: echo "Use hugepage mode..."
            - deploy-testnet-nodes:
                liveness-timeout-secs: 120
                use-hugepage: 'true'
      - pause:
          forSecs: 30
      - run:
          name: Disallow any postgres upgrade by apt
          command: |
            /repo/.circleci/scripts/trap-failable-for-tf-cleanup.sh \
                '/repo/.circleci/scripts/disallow-postgres-upgrade.sh'
      - run:
          name: Check logs to see if nodes are brought up with TLS GRPC servers
          command: |
            /repo/.circleci/scripts/show_logs.sh
      - run:
          name: Test TLS connections
          command: |
            /repo/.circleci/scripts/test-tls-connections.sh \
              | tee -a /repo/test-clients/output/hapi-client.log
      - persist_to_workspace:
          root: /
          paths:
            - repo/.circleci
            - repo/certificates
            - infrastructure
  postgres-status:
    description: Summarize PostgreSQL status on the nodes
    steps:
      - run:
          name: Summarize postgres status
          command: |
            /repo/.circleci/scripts/trap-failable-for-tf-cleanup.sh \
                '/repo/.circleci/scripts/check-postgres-status.sh'
  postgres-get-counts:
    description: Get the number of binary objects in the database
    steps:
      - run:
          name: Get Binary Object Counts
          command: |
            /repo/.circleci/scripts/trap-failable-for-tf-cleanup.sh \
                '/repo/.circleci/scripts/postgres-get-counts.sh'
  postgres-verify-counts:
    description: Verify the number of binary objects in the database
    parameters:
      expected-difference:
        description: Expected difference in number of binary objects
        type: integer
    steps:
      - run:
          name: Verify Binary Object Counts
          command: |
            /repo/.circleci/scripts/trap-failable-for-tf-cleanup.sh \
                '/repo/.circleci/scripts/postgres-verify-counts.sh \
                    << parameters.expected-difference >>'
  reboot-testnet:
    description: Reboot testnet nodes using Ansible
    parameters:
      liveness-timeout-secs:
        description: Secs to wait for nodes to be reachable
        type: integer
    steps:
      - run:
          name: Reboot testnet via Ansible
          command: |
            /repo/.circleci/scripts/trap-failable-for-tf-cleanup.sh \
                '/repo/.circleci/scripts/reboot-testnet.sh'
  cleanup-testnet:
    description: Cleanup Terraform resources for the testnet
    parameters:
      var-file:
        description: Terraform vars to use
        type: string
        default: "ci.tfvars"
    steps:
      - run:
          name: Process Terraform workspace at the end
          command: |
            /repo/.circleci/scripts/destroy-tf-workspace.sh \
                '<< parameters.var-file >>'
  check-logs-for-catastrophe:
    description: Scan the logs for any catastrophic failures in Services
    parameters:
      catastrophe-pattern-sh:
        description: Command returning the Services catastrophe pattern
        type: string
        default: /repo/.circleci/scripts/get-catastrophe-pattern.sh
    steps:
      - run:
          name: Scan logs for catastrophic failures
          command: |
            /repo/.circleci/scripts/trap-failable-for-tf-cleanup.sh \
                '/repo/.circleci/scripts/scan-logs-for-catastrophes.sh \
                    << parameters.catastrophe-pattern-sh >>'
  check-logs-for-iss:
    description: Scan the logs for any invalid state signatures
    parameters:
      iss-pattern-sh:
        description: A bash command returning the ISS pattern
        type: string
        default: /repo/.circleci/scripts/get-iss-pattern.sh
    steps:
      - run:
          name: Scan logs for ISS
          command: |
            /repo/.circleci/scripts/trap-failable-for-tf-cleanup.sh \
                '/repo/.circleci/scripts/scan-logs-for-iss.sh \
                    << parameters.iss-pattern-sh >>'

  run-jrs-experiment:
    description: Run JRS experiment json
    parameters:
      experiment-name:
        type: string
        default: ""
    steps:
      - run:
          name: Run experiment << parameters.experiment-name >>.json
          no_output_timeout: 30m
          command: |
            cd /swirlds-platform/regression;
            source /root/.bashrc; source /root/google-cloud-sdk/completion.bash.inc; source /root/google-cloud-sdk/path.bash.inc;
            ./regression_services_circleci.sh configs/services/suites/daily/<< parameters.experiment-name >>.json /repo

  run-eet-suites:
    description: Run end-to-end tests
    parameters:
      node-terraform-index:
        description: Index into array of Terraform-provisioned hosts
        type: integer
        default: 0
      node-account:
        description: Seq num of the Hedera account id for specified node.
        type: integer
        default: 3
      dsl-args:
        description: Args for the EET suite runner main method
        type: string
      ci-properties-map:
        description: Key=value pairs to configure suite behavior
        type: string
        default: ''
      perf-run:
        description: If in perf run, the output handling needs to be tolerant of small portion of censensus time out cases.
        type: boolean
        default: false
    steps:
      - postgres-status
      - unless:
          condition: << parameters.perf-run >>
          steps:
            - run:
                name: Run end-to-end tests '<< parameters.dsl-args >>'
                command: |
                  CI_PROPERTIES_MAP="<< parameters.ci-properties-map >>" \
                  DSL_SUITE_RUNNER_ARGS="<< parameters.dsl-args >>" \
                  /repo/.circleci/scripts/trap-failable-for-tf-cleanup.sh \
                      '/repo/.circleci/scripts/run-scenario-test.sh \
                          com.hedera.services.bdd.suites.SuiteRunner \
                          << parameters.node-terraform-index >> \
                          << parameters.node-account >>'
                no_output_timeout: 60m

      - when:
          condition: << parameters.perf-run >>
          steps:
            - run:
                name: Run end-to-end tests '<< parameters.dsl-args >>'
                command: |
                  CI_PROPERTIES_MAP="<< parameters.ci-properties-map >>" \
                  DSL_SUITE_RUNNER_ARGS="<< parameters.dsl-args >>" \
                  /repo/.circleci/scripts/trap-failable-for-tf-cleanup.sh \
                      '/repo/.circleci/scripts/run-umbrella-redux.sh \
                          com.hedera.services.bdd.suites.SuiteRunner \
                          << parameters.node-terraform-index >> \
                          << parameters.node-account >>'
                no_output_timeout: 60m
      - check-logs-for-iss
  run-property-driven-scenario-test:
    description: |
      Run a self-validating HAPI API scenario that takes non-standard args and
      gets all its host information from the various properties files.
    parameters:
      fqcn:
        description: Fully qualified class name of self-validating test.
        type: string
      args:
        description: Command line args to use.
        type: string
        default: ''
    steps:
      - postgres-status
      - run:
          name: Run self-validating HAPI scenario '<< parameters.fqcn >>'
          command: |
            /repo/.circleci/scripts/trap-failable-for-tf-cleanup.sh \
                '/repo/.circleci/scripts/run-property-driven-scenario-test.sh \
                    << parameters.fqcn >> \
                    << parameters.args >>'
      - check-logs-for-iss
  run-scenario-test:
    description: Run a self-validating HAPI API test scenario.
    parameters:
      fqcn:
        description: Fully qualified class name of self-validating test.
        type: string
      node-terraform-index:
        description: Index into array of Terraform-provisioned hosts.
        type: integer
        default: 0
      node-account:
        description: Seq num of the Hedera account id for specified node.
        type: integer
        default: 3
      other-args:
        description: Any other args consumed by the scenario main method.
        type: string
        default: ''
    steps:
      - postgres-status
      - run:
          name: Run self-validating HAPI scenario '<< parameters.fqcn >>'
          command: |
            /repo/.circleci/scripts/trap-failable-for-tf-cleanup.sh \
                '/repo/.circleci/scripts/run-scenario-test.sh \
                    << parameters.fqcn >> \
                    << parameters.node-terraform-index >> \
                    << parameters.node-account >> \
                    << parameters.other-args >>'
      - check-logs-for-iss
  wait-til-logs-contain:
    description: Wait up to timeout for all host logs to (repeat) a log pattern
    parameters:
      log:
        description: Which log should contain the pattern
        type: string
      pattern-sh:
        description: A bash command returning the pattern to-be-present
        type: string
      pattern-desc:
        description: Human-readable description of the pattern
        type: string
      times:
        description: How many repetitions of the pattern should occur
        type: integer
        default: 1
      timeout-secs:
        description: Timeout for repetitions to be present on all hosts
        type: integer
      sleep-secs:
        description: How long to wait between re-checking for pattern occurrences
        type: integer
    steps:
      - run:
          name: Require << parameters.times >> appearances of << parameters.pattern-desc >> in the << parameters.log >> of all hosts within << parameters.timeout-secs >> secs
          command: |
            /repo/.circleci/scripts/trap-failable-for-tf-cleanup.sh \
                '/repo/.circleci/scripts/wait-til-logs-contain.sh \
                    << parameters.log >> \
                    "<< parameters.pattern-sh >>" \
                    << parameters.times >> \
                    << parameters.timeout-secs >> \
                    << parameters.sleep-secs >>'
  start-freeze:
    description: Freeze the nodes for a short time
    parameters:
      node-terraform-index:
        description: Index into array of Terraform-provisioned hosts.
        type: integer
        default: 0
      node-account:
        description: Seq num of the Hedera account id for specified node.
        type: integer
        default: 3
      failure-log-pattern-sh:
        description: Pattern used to detect a scenario failure in the freeze logs
        type: string
    steps:
      - postgres-status
      - run:
          name: Run 'freeze' test with log-based validation
          command: |
            /repo/.circleci/scripts/trap-failable-for-tf-cleanup.sh \
                '/repo/.circleci/scripts/run-freeze-test.sh \
                    << parameters.node-terraform-index >> \
                    << parameters.node-account >> \
                    << parameters.failure-log-pattern-sh >>'
      - check-logs-for-iss
  validate-thaw:
    description: Complete validation that the nodes were frozen and now thawed
    parameters:
      freeze-start-timeout-secs:
        description: How long til the logs must all have the freeze pattern
        type: integer
        default: 90
      freeze-pattern-count:
        description: How many repetitions of the freeze pattern should occur
        type: integer
        default: 1
    steps:
      - wait-til-logs-contain:
          log: hgcaa.log
          pattern-sh: /repo/.circleci/scripts/get-freeze-pattern.sh
          pattern-desc: freeze pattern
          times: << parameters.freeze-pattern-count >>
          timeout-secs: << parameters.freeze-start-timeout-secs >>
          sleep-secs: 7
      - run:
          name: Validate freeze began in expected window
          command: |
            /repo/.circleci/scripts/trap-failable-for-tf-cleanup.sh \
                '/repo/.circleci/scripts/validate-freeze-start.sh'
      - wait-til-logs-contain:
          log: hgcaa.log
          pattern-sh: /repo/.circleci/scripts/get-thaw-message.sh
          pattern-desc: thaw pattern
          times: 1
          timeout-secs: 180
          sleep-secs: 29
  run-umbrella-test:
    description: Run the so-called 'umbrella' load/longevity test
    parameters:
      config-file:
        description: Properties file to use under test-clients/config/
        type: string
        default: 'umbrellaTest.properties'
      node-terraform-index:
        description: Index into array of Terraform-provisioned hosts.
        type: integer
        default: 0
      node-account:
        description: Seq num of the Hedera account id for specified node.
        type: integer
        default: 3
      expect-unavailable-nodes:
        type: boolean
        description: Flag for whether test is running against frozen nodes
        default: false
    steps:
      - postgres-status
      - run:
          name: Run umbrella test with << parameters.config-file >> <<# parameters.expect-unavailable-nodes >>(PLATFROM should be INACTIVE due to freeze)<</ parameters.expect-unavailable-nodes >>
          command: |
            /repo/.circleci/scripts/trap-failable-for-tf-cleanup.sh \
                '/repo/.circleci/scripts/run-umbrella-test.sh \
                    << parameters.config-file >> \
                    << parameters.node-terraform-index >> \
                    << parameters.node-account >> \
                    << parameters.expect-unavailable-nodes >>'
          no_output_timeout: 90m
      - check-logs-for-iss
  restart-with-validations:
    description: Restart the testnet, validate node logs
    parameters:
      active-status-timeout-secs:
        description: How long til nodes must come active
        type: integer
        default: 30
      valid-ss-timeout-secs:
        description: How long til nodes must confirm a valid signed state
        type: integer
        default: 120
      liveness-pattern-count:
        description: How many repetitions of the liveness pattern should occur
        type: integer
        default: 3
      signed-state-pattern-count:
        description: How many repetitions of the signed state pattern should occur
        type: integer
        default: 1
    steps:
      - postgres-status
      - reboot-testnet:
          liveness-timeout-secs: 60
      - pause:
          forSecs: 30
      - wait-til-logs-contain:
          log: hgcaa*.log
          pattern-sh: /repo/.circleci/scripts/get-liveness-pattern.sh
          pattern-desc: alive pattern
          times: << parameters.liveness-pattern-count >>
          timeout-secs: << parameters.active-status-timeout-secs >>
          sleep-secs: 7
      - wait-til-logs-contain:
          log: hgcaa*.log
          pattern-sh: /repo/.circleci/scripts/get-signed-state-pattern.sh
          pattern-desc: merkle state restored
          times: << parameters.signed-state-pattern-count >>
          timeout-secs: << parameters.valid-ss-timeout-secs >>
          sleep-secs: 7
      - wait-til-logs-contain:
          log: swirlds.log
          pattern-sh: /repo/.circleci/scripts/get-lateseq-pattern.sh
          pattern-desc: last known sequence numbers after restart pattern
          times: << parameters.signed-state-pattern-count >>
          timeout-secs: 60
          sleep-secs: 7
      - run:
          name: Scan log of node 0.0.3 for restart lateseq
          command: |
            /repo/.circleci/scripts/trap-failable-for-tf-cleanup.sh \
                '/repo/.circleci/scripts/await-default-node-lateseq.sh \
                    /repo/.circleci/scripts/get-lateseq-pattern.sh \
                    60 \
                    7'
      - wait-til-logs-contain:
          log: swirlds.log
          pattern-sh: /repo/.circleci/scripts/get-first-lateseq.sh
          pattern-desc: the same lateseq
          times: 1
          timeout-secs: 30
          sleep-secs: 7
      - check-logs-for-iss

  accessory-test-common-steps:
    description: shared steps for accessory tests
    steps:
      - run-eet-suites:
          dsl-args: "CryptoTransferSuite"
      - run-eet-suites:
          dsl-args: "ContractCallLocalSuite -TLS=on"
      - run-eet-suites:
          dsl-args: "ContractCallSuite -TLS=on"
      - run-eet-suites:
          dsl-args: "ChildStorageSpecs -TLS=on"
      - run-eet-suites:
          dsl-args: "BigArraySpec -TLS=on"
      - run-eet-suites:
          dsl-args: "SmartContractInlineAssemblySpec -TLS=on"
      - run-eet-suites:
          dsl-args: "OCTokenSpec -TLS=on"
      - run-eet-suites:
          dsl-args: "CharacterizationSuite -TLS=on"
      - run-eet-suites:
          dsl-args: "SmartContractFailFirstSpec -TLS=on"
      - run-eet-suites:
          dsl-args: "SmartContractSelfDestructSpec -TLS=on"
      - run-eet-suites:
          dsl-args: "CryptoTransferSuite"
      - run-eet-suites:
          dsl-args: "CryptoQueriesStressTests"
      - run-eet-suites:
          dsl-args: "FileQueriesStressTests"
      - run-eet-suites:
          dsl-args: "ConsensusQueriesStressTests"
      - run-eet-suites:
          dsl-args: "ContractQueriesStressTests"
      - run:
          name: Set log level to INFO
          command: /repo/.circleci/scripts/config-log4j-4normal.sh

executors:
  build-executor:
    resource_class: xlarge
    parameters:
      workflow-name:
        type: string
        default: ""
    docker:
      - image: qnswirlds/java-builder:0.1.3
      - image: postgres:10
        environment:
          POSTGRES_USER: swirlds
          POSTGRES_PASSWORD: password
          POSTGRES_DB: fcfs
    environment:
      MAVEN_OPTS: -Xmx3200m
      IN_CIRCLE_CI: true
      REPO: /repo
      WORKFLOW-NAME: << parameters.workflow-name >>
    working_directory: /repo

  ci-test-executor:
    parameters:
      tf_workspace:
        type: string
        default: ""
      tf_dir:
        type: string
        default: "/infrastructure/terraform/deployments/aws-4-node-spot-net-swirlds"
      use_existing_network:
        type: string
        default: ""
      workflow-name:
        type: string
        default: ""
    docker:
      - image: qnswirlds/java-builder:0.1.3
    environment:
      TF_DIR: << parameters.tf_dir >>
      IN_CIRCLE_CI: true
      USE_EXISTING_NETWORK: <<parameters.use_existing_network>>
      TF_WORKSPACE: << parameters.tf_workspace >>
      REPO: /repo
      INFRASTRUCTURE_REPO: /infrastructure
      WORKFLOW-NAME: << parameters.workflow-name >>
    working_directory: /repo

workflows:
  GCP-Personal-Dev:
    jobs:
      - build-platform-and-services:
          filters:
            branches:
              only:
                - developers-branch-to-run-tests
      - jrs-regression:
          context: Slack
          result_path: results/Personal
          config_type: "personal"
          workflow-name: "GCP-Personal-DevName"
          requires:
            - build-platform-and-services
          pre-steps:
            - install-tools
            - attach_workspace:
                at: /

  GCP-Daily-Services-Crypto-Update-5N-1C:
    triggers:
      - schedule:
          cron: "35 4 * * *"
          filters:
            branches:
              only:
                - master
    jobs:
      - build-platform-and-services
      - jrs-regression:
          context: Slack
          result_path: results/5N_1C/Update
          config_type: "daily"
          workflow-name: "GCP-Daily-Services-Crypto-Update-5N-1C"
          requires:
            - build-platform-and-services
          pre-steps:
            - install-tools
            - attach_workspace:
                at: /

  GCP-Weekly-Services-Crypto-Restart-Performance-15N-15C:
    triggers:
      - schedule:
          cron: "5 5 * * 6"
          filters:
            branches:
              only:
                - master
    jobs:
      - build-platform-and-services
      - jrs-regression:
          runtime: build-executor
          context: Slack
          regression_path: /swirlds-platform/regression
          result_path: results/15N_15C/
          config_type: "weekly"
          workflow-name: "GCP-Weekly-Services-Crypto-Restart-Performance-15N-15C"
          requires:
            - build-platform-and-services
          pre-steps:
            - install-tools
            - attach_workspace:
                at: /
  GCP-Weekly-Services-MixedOps-Restart-Performance-20N-20C:
    triggers:
      - schedule:
          cron: "0 2 * * 3"
          filters:
            branches:
              only:
                - master
    jobs:
      - build-platform-and-services
      - jrs-regression:
          runtime: build-executor
          context: Slack
          regression_path: /swirlds-platform/regression
          result_path: results/20N_20C/
          config_type: "weekly"
          workflow-name: "GCP-Weekly-Services-MixedOps-Restart-Performance-20N-20C"
          requires:
            - build-platform-and-services
          pre-steps:
            - install-tools
            - attach_workspace:
                at: /

  GCP-Weekly-Services-HCS-Restart-Performance-15N-15C:
    triggers:
      - schedule:
          cron: "5 10 * * 6"
          filters:
            branches:
              only:
                - master
    jobs:
      - build-platform-and-services
      - jrs-regression:
          runtime: build-executor
          context: Slack
          regression_path: /swirlds-platform/regression
          result_path: results/15N_15C/
          config_type: "weekly"
          workflow-name: "GCP-Weekly-Services-HCS-Restart-Performance-15N-15C"
          requires:
            - build-platform-and-services
          pre-steps:
            - install-tools
            - attach_workspace:
                at: /

  GCP-Weekly-Services-HTS-Restart-Performance-15N-15C:
    triggers:
      - schedule:
          cron: "5 15 * * 6"
          filters:
            branches:
              only:
                - master
    jobs:
      - build-platform-and-services
      - jrs-regression:
          runtime: build-executor
          context: Slack
          regression_path: /swirlds-platform/regression
          result_path: results/15N_15C/
          config_type: "weekly"
          workflow-name: "GCP-Weekly-Services-HTS-Restart-Performance-15N-15C"
          requires:
            - build-platform-and-services
          pre-steps:
            - install-tools
            - attach_workspace:
                at: /

  GCP-Daily-Services-Comp-NetError-4N-1C:
    triggers:
      - schedule:
          cron: "20 5 * * *"
          filters:
            branches:
              only:
                - master
    jobs:
      - build-platform-and-services
      - jrs-regression:
          context: Slack
          regression_path: /swirlds-platform/regression
          result_path: results/4N_1C/NetError
          config_type: "daily"
          workflow-name: "GCP-Daily-Services-Comp-NetError-4N-1C"
          requires:
            - build-platform-and-services
          pre-steps:
            - install-tools
            - attach_workspace:
                at: /

  # This workflow will be running normally in master branch on a daily basis

  GCP-Daily-Services-Crypto-Migration-5N-1C:
    triggers:
      - schedule:
          cron: "35 5 * * *"
          filters:
            branches:
              only:
                - master
    jobs:
      - build-platform-and-services
      - update-start-up-key:
          requires:
            - build-platform-and-services
      - jrs-regression:
          context: Slack
          regression_path: /swirlds-platform/regression
          result_path: results/5N_1C/Migration
          config_type: "daily"
          workflow-name: "GCP-Daily-Services-Crypto-Migration-5N-1C"
          requires:
            - update-start-up-key
          pre-steps:
            - install-tools
            - attach_workspace:
                at: /

# The mainnet migration test needs to be run in a 13-node test network.
# Enable this workflow to run on a daily only when a new release branch is tagged and branched.
# Once this branch is released, disable this workflow.
  nightly-mainnet-migration-regression:
    triggers:
          - schedule:
              cron: "0 23,8 * * *"
              filters:
                branches:
                  only:
                    - release-branch-N
    jobs:
      - build-platform-and-services
      - run-mainnet-migration-regression:
          context: Slack
          requires:
            - build-platform-and-services
          pre-steps:
            - install-tools
            - attach_workspace:
                at: /
          workflow-name: "nightly-mainnet-migration-regression"

  GCP-Daily-Services-Crypto-Restart-4N-1C:
    triggers:
      - schedule:
          cron: "5 6 * * *"
          filters:
            branches:
              only:
                - master
    jobs:
      - build-platform-and-services
      - jrs-regression:
          context: Slack
          regression_path: /swirlds-platform/regression
          result_path: results/4N_1C/Restart
          config_type: "daily"
          workflow-name: "GCP-Daily-Services-Crypto-Restart-4N-1C"
          requires:
            - build-platform-and-services
          pre-steps:
            - install-tools
            - attach_workspace:
                at: /

  GCP-Daily-Services-Account-Balances-client-validation-6N-1C:
    triggers:
      - schedule:
          cron: "30 6 * * *"
          filters:
            branches:
              only:
                - master
    jobs:
      - build-platform-and-services
      - jrs-regression:
          context: Slack
          regression_path: /swirlds-platform/regression
          result_path: results/6N_1C/BalanceValid
          config_type: "daily"
          workflow-name: "GCP-Daily-Services-Balances-Validation-6N-1C"
          requires:
            - build-platform-and-services
          pre-steps:
            - install-tools
            - attach_workspace:
                at: /

  GCP-Weekly-Services-NetDelay-15N-1C:
    triggers:
      - schedule:
          cron: "0 5 * * 6"
          filters:
            branches:
              only:
                - master
    jobs:
      - build-platform-and-services
      - jrs-regression:
          context: Slack
          regression_path: /swirlds-platform/regression
          result_path: results/15N_1C/NetDelay
          config_type: "weekly"
          workflow-name: "GCP-Weekly-Services-Comp-NetDelay-15N-1C"
          requires:
            - build-platform-and-services
          pre-steps:
            - install-tools
            - attach_workspace:
                at: /

  GCP-Daily-Services-Recovery-4N-1C:
    triggers:
      - schedule:
          cron: "35 6 * * *"
          filters:
            branches:
              only:
                - master
    jobs:
      - build-platform-and-services
      - jrs-regression:
          context: Slack
          regression_path: /swirlds-platform/regression
          result_path: results/4N_1C/Recovery
          config_type: "daily"
          workflow-name: "GCP-Daily-Services-Recovery-4N-1C"
          requires:
            - build-platform-and-services
          pre-steps:
            - install-tools
            - attach_workspace:
                at: /

  GCP-Weekly-Services-Query-Restart-Performance-6N-6C:
    triggers:
      - schedule:
          cron: "0 6 * * 2"
          filters:
            branches:
              only:
                - master
    jobs:
      - build-platform-and-services
      - jrs-regression:
          context: Slack
          regression_path: /swirlds-platform/regression
          result_path: results/6N_6C/QueryPerf
          config_type: "weekly"
          workflow-name: "GCP-Weekly-Services-Query-Restart-Performance-6N-6C"
          requires:
            - build-platform-and-services
          pre-steps:
            - install-tools
            - attach_workspace:
                at: /


  GCP-Daily-Services-Comp-Restart-Performance-Hotspot-6N-6C:
    triggers:
      - schedule:
          cron: "35 6 * * 3,0"
          filters:
            branches:
              only:
                - master
    jobs:
      - build-platform-and-services
      - jrs-regression:
          context: Slack
          regression_path: /swirlds-platform/regression
          result_path: results/6N_6C/Performance
          config_type: "daily"
          workflow-name: "GCP-Daily-Services-Comp-Restart-Performance-Hotspot-6N-6C"
          requires:
            - build-platform-and-services
          pre-steps:
            - install-tools
            - attach_workspace:
                at: /

  GCP-Daily-Services-Comp-Restart-Performance-Random-6N-6C:
    triggers:
      - schedule:
          cron: "30 4 * * 3,0"
          filters:
            branches:
              only:
                - master
    jobs:
      - build-platform-and-services
      - jrs-regression:
          context: Slack
          regression_path: /swirlds-platform/regression
          result_path: results/6N_6C/Performance
          config_type: "daily"
          workflow-name: "GCP-Daily-Services-Comp-Restart-Performance-Random-6N-6C"
          requires:
            - build-platform-and-services
          pre-steps:
            - install-tools
            - attach_workspace:
                at: /

<<<<<<< HEAD
  GCP-Daily-Services-Comp-Reconnect-6N-1C:
=======

  GCP-Daily-Services-HTS-Restart-Performance-6N-6C:
    triggers:
      - schedule:
          cron: "30 8 * * 3,0"
          filters:
            branches:
              only:
                - master
    jobs:
      - build-platform-and-services
      - jrs-regression:
          context: Slack
          regression_path: /swirlds-platform/regression
          result_path: results/6N_6C/Performance
          config_type: "daily"
          workflow-name: "GCP-Daily-Services-HTS-Restart-Performance-6N-6C"
          requires:
            - build-platform-and-services
          pre-steps:
            - install-tools
            - attach_workspace:
                at: /

  GCP-Daily-Services-Comp-Reconnect-4N-1C:
>>>>>>> 4c7d95bc
    triggers:
      - schedule:
          cron: "5 7 * * *"
          filters:
            branches:
              only:
                - master
    jobs:
      - build-platform-and-services
      - jrs-regression:
          context: Slack
          regression_path: /swirlds-platform/regression
          result_path: results/6N_1C/Reconnect
          config_type: "daily"
          workflow-name: "GCP-Daily-Services-Comp-Reconnect-6N-1C"
          requires:
            - build-platform-and-services
          pre-steps:
            - install-tools
            - attach_workspace:
                at: /

  GCP-Daily-Services-Global-3NReconnect-15N-1C:
    triggers:
      - schedule:
          cron: "15 7 * * *"
          filters:
            branches:
              only:
                - master
    jobs:
      - build-platform-and-services
      - jrs-regression:
          context: Slack
          regression_path: /swirlds-platform/regression
          result_path: results/15N_1C/Global3NReconnect
          config_type: "daily"
          workflow-name: "GCP-Daily-Services-Global-3NReconnect-15N-1C"
          requires:
            - build-platform-and-services
          pre-steps:
            - install-tools
            - attach_workspace:
                at: /

  GCP-Daily-Services-Comp-3NReconnect-15N-1C:
    triggers:
      - schedule:
          cron: "15 8 * * *"
          filters:
            branches:
              only:
                - master
    jobs:
      - build-platform-and-services
      - jrs-regression:
          context: Slack
          regression_path: /swirlds-platform/regression
          result_path: results/15N_1C/3NReconnect
          config_type: "daily"
          workflow-name: "GCP-Daily-Services-Comp-3NReconnect-15N-1C"
          requires:
            - build-platform-and-services
          pre-steps:
            - install-tools
            - attach_workspace:
                at: /

  nightly-simulate-network-outage:
    triggers:
        - schedule:
            cron: "0 6 * * *"
            filters:
              branches:
                only:
                  - master
    jobs:
      - fast-build-artifact:
          context: Slack
          workflow-name: "nightly-simulate-network-outage"
      - start-singlejob-testnet:
          context: Slack
          requires:
            - fast-build-artifact
          workflow-name: "nightly-simulate-network-outage"
          infra-branch: hashgraph-hedera-services
      - run-accessory-tests:
          context: Slack
          requires:
            - start-singlejob-testnet
          pre-steps:
            - attach_workspace:
                at: /
            - run: /repo/.circleci/scripts/echo-env.sh
            - ensure-testnet-for-reruns
          post-steps:
            - cleanup-rerun-testnet-if-present
          workflow-name: "nightly-simulate-network-outage"
      - run-network-sim:
          context: Slack
          requires:
            - run-accessory-tests
          pre-steps:
            - attach_workspace:
                at: /
            - run: /repo/.circleci/scripts/echo-env.sh
            - ensure-testnet-for-reruns
          post-steps:
            - cleanup-rerun-testnet-if-present
          workflow-name: "nightly-simulate-network-outage"
      - rerun-accessory-tests:
          context: Slack
          requires:
            - run-network-sim
          pre-steps:
            - attach_workspace:
                at: /
            - run: /repo/.circleci/scripts/echo-env.sh
            - ensure-testnet-for-reruns
          post-steps:
            - send-report-to-slack:
                workflow-name: simulate network outage
                status: Passed
            - cleanup-rerun-testnet-if-present
          workflow-name: "nightly-simulate-network-outage"
      - cleanup-singlejob-testnet:
          context: Slack
          requires:
            - rerun-accessory-tests
          pre-steps:
            - attach_workspace:
                at: /

  feature-update-regression:
    triggers:
        - schedule:
            cron: "0 8 * * *"
            filters:
              branches:
                only:
                  - master
    jobs:
      - fast-build-artifact:
          context: Slack
          post-steps:
            - save-this-job-client-logs:
                workflow-name: "feature-update-regression"
          workflow-name: "feature-update-regression"
      - start-singlejob-testnet:
          context: Slack
          requires:
            - fast-build-artifact
          workflow-name: "feature-update-regression"
          infra-branch: hashgraph-hedera-services
          post-steps:
            - save-this-job-client-logs:
                workflow-name: "feature-update-regression"
      - run-accessory-tests:
          context: Slack
          requires:
            - start-singlejob-testnet
          post-steps:
            - save-this-job-client-logs:
                workflow-name: "feature-update-regression"
            - cleanup-rerun-testnet-if-present
          workflow-name: "feature-update-regression"
      - run-update-feature:
          context: Slack
          requires:
            - run-accessory-tests
          post-steps:
            - save-this-job-client-logs:
                workflow-name: "feature-update-regression"
            - cleanup-rerun-testnet-if-present
          workflow-name: "feature-update-regression"
      - run-update-jar-files:
          context: Slack
          requires:
            - run-update-feature
          post-steps:
            - save-this-job-client-logs:
                workflow-name: "feature-update-regression"
            - cleanup-rerun-testnet-if-present
          new-marker : "new marker string"
          workflow-name: "feature-update-regression"
      - rerun-accessory-tests:
          context: Slack
          requires:
            - run-update-jar-files
          post-steps:
            - save-this-job-client-logs:
                workflow-name: "feature-update-regression"
            - validate-feature-update-test-report:
                status: "Passed"
                workflow-name: "feature-update-regression"
            - cleanup-rerun-testnet-if-present
          workflow-name: "feature-update-regression"
      - cleanup-singlejob-testnet:
          context: Slack
          requires:
            - rerun-accessory-tests
          pre-steps:
            - attach_workspace:
                at: /

  nightly-freeze-restart:
    triggers:
      - schedule:
          cron: "0 5 * * *"
          filters:
            branches:
              only:
                - master
    jobs:
      - fast-build-artifact:
          context: Slack
          workflow-name: freeze restart
      - start-singlejob-testnet:
          context: Slack
          requires:
            - fast-build-artifact
          workflow-name: freeze restart
          infra-branch: hashgraph-hedera-services
      - run-umbrella-freeze-restart-test:
          context: Slack
          name: freeze-restart-first-round
          requires:
            - start-singlejob-testnet
          pre-steps:
            - attach_workspace:
                at: /
            - run: /repo/.circleci/scripts/echo-env.sh
            - ensure-testnet-for-reruns
          post-steps:
            - cleanup-rerun-testnet-if-present
          freeze-pattern-count: 1
          liveness-pattern-count: 3
          signed-state-pattern-count: 1
          workflow-name: freeze restart
      - run-umbrella-freeze-restart-test:
          context: Slack
          name: freeze-restart-second-round
          requires:
            - freeze-restart-first-round
          pre-steps:
            - attach_workspace:
                at: /
            - run: /repo/.circleci/scripts/echo-env.sh
            - ensure-testnet-for-reruns
          post-steps:
            - cleanup-rerun-testnet-if-present
          freeze-pattern-count: 2
          liveness-pattern-count: 5
          signed-state-pattern-count: 2
          workflow-name: freeze restart
      - run-umbrella-freeze-restart-test:
          context: Slack
          name: freeze-restart-third-round
          requires:
            - freeze-restart-second-round
          pre-steps:
            - attach_workspace:
                at: /
            - run: /repo/.circleci/scripts/echo-env.sh
            - ensure-testnet-for-reruns
          post-steps:
            - publish-platform-stats:
                source-desc: freeze restart
            - cleanup-rerun-testnet-if-present
          freeze-pattern-count: 3
          liveness-pattern-count: 7
          signed-state-pattern-count: 3
          workflow-name: freeze restart
      - cleanup-singlejob-testnet:
          context: Slack
          requires:
            - freeze-restart-third-round
          pre-steps:
            - attach_workspace:
                at: /

  daily-aws-summary:
    triggers:
      - schedule:
          cron: "15 14 * * *"
          filters:
            branches:
              only:
                - master
    jobs:
      - aws-summary:
          context: Slack

  nightly-comprehensive-functional-regression:
    triggers:
      - schedule:
          cron: "15 4 * * *"
          filters:
            branches:
              only:
                - master
    jobs:
      - fast-build-artifact:
          context: Slack
          workflow-name: "nightly-comprehensive-functional-regression"
      - start-singlejob-testnet:
          context: Slack
          requires:
            - fast-build-artifact
          workflow-name: "nightly-comprehensive-functional-regression"
      - run-comprehensive-functional-test:
          context: Slack
          requires:
            - start-singlejob-testnet
          pre-steps:
            - attach_workspace:
                at: /
            - ensure-testnet-for-reruns
          post-steps:
            - cleanup-rerun-testnet-if-present
          workflow-name: "nightly-comprehensive-functional-regression"

      - cleanup-singlejob-testnet:
          context: Slack
          requires:
            - run-comprehensive-functional-test
          pre-steps:
            - attach_workspace:
                at: /

  continuous-integration-gcp:
      jobs:
        - build-artifact:
            name: "artifact-build"
            context: SonarCloud
            filters:
              branches:
                ignore:
                  - /.*-PERF/
            workflow-name: "Continuous-integration"
        - build-platform-and-services:
            context: SonarCloud
            requires:
              - artifact-build
            workflow-name: "Continuous-integration-GCP"
        - javadoc-generation:
            context: Slack
            requires:
              - build-platform-and-services
            pre-steps:
              - attach_workspace:
                  at: /
        - jrs-regression:
            context: Slack
            regression_path: /swirlds-platform/regression
            result_path: results/4N_1C/CI
            config_type: "ci"
            workflow-name: "GCP-Commit-Services-Comp-Basic-4N-1C"
            name: "run-continuous-integration-gcp"
            continuous_integration: true
            slack_results_channel: "hedera-cicd"
            slack_summary_channel: "hedera-cicd"
            requires:
              - javadoc-generation
            pre-steps:
              - install-tools
              - attach_workspace:
                  at: /
jobs:
  start-singlejob-testnet:
    parameters:
      infra-branch:
        description: Infrastructure branch to use
        type: string
        default: "hashgraph-hedera-services"
      workflow-name:
        type: string
        default: ""
    executor:
      name: ci-test-executor
      workflow-name:  << parameters.workflow-name >>
    steps:
      - start-testnet:
          infra-branch: << parameters.infra-branch >>
  cleanup-singlejob-testnet:
    executor: ci-test-executor
    steps:
      - cleanup-testnet
  start-multijob-testnet:
    executor: ci-test-executor
    steps:
      - attach_workspace:
          at: /
      - start-testnet:
          var-file: "regression.tfvars"
      - persist_to_workspace:
          root: /
          paths:
            - repo/.circleci
            - infrastructure

  build-artifact:
    parameters:
      sys-props:
        type: string
        description: System properties for mvn install
        default: ''
      mvn-args:
        type: string
        description: Args for mvn install
        default: ''
      workflow-name:
        type: string
        default: ""
    executor:
      name: build-executor
      workflow-name:  << parameters.workflow-name >>
    steps:
      - checkout
      - run:
          name: prepare log dir
          command: |
            mkdir -p /repo/test-clients/output
      - run:
          name: mvn install
          # use double quote otherwise the backslash of line continuation will be treated as part of mvn parameter
          command: |
            /repo/.circleci/scripts/trap-failure-report.sh \
              "mvn --no-transfer-progress -Dsonar.branch.name=${CIRCLE_BRANCH} -Dsonar.login=${SONAR_TOKEN} clean install sonar:sonar \
              | tee /repo/test-clients/output/hapi-client.log"
      - run:
          name: Save Unit Test Results
          command: |
            set -x
            JUNIT_PATH="${HOME}/junit"

            if [[ ! -d "${JUNIT_PATH}" ]]; then
              mkdir -pv "${JUNIT_PATH}"
            fi
            find . -type f -regex ".*/target/surefire-reports/.*xml" -exec cp -v {} "${JUNIT_PATH}" \;
          when: always
      - store_test_results:
          path: ~/junit
      - store_artifacts:
          path: ~/junit
      - run:
          name: Upload codecov
          command: |
            apt-get update
            apt-get install -y curl
            bash <(wget -O - https://codecov.io/bash)
      - run:
          name: Upload built artifacts to S3 (for Ansible download)
          command: |
            /repo/.circleci/scripts/trap-failure-report.sh \
               '/repo/.circleci/scripts/package-hapi-artifacts.sh hedera-node/data/lib'
            /repo/.circleci/scripts/trap-failure-report.sh \
               '/repo/.circleci/scripts/upload-dir-to-s3.sh \
                hedera-node/data lib SHA-${CIRCLE_SHA1}'
      - run:
          name: Reposition config for Ansible scripts
          command: |
            /repo/.circleci/scripts/trap-failure-report.sh \
                'mkdir -p /repo/HapiApp2.0'
            /repo/.circleci/scripts/trap-failure-report.sh \
                'cp /repo/hedera-node/log4j2.xml /repo/HapiApp2.0'
      - persist_to_workspace:
          root: /
          paths:
            - repo/.git
            - repo/.circleci
            - repo/hapiProto
            - repo/test-clients
            - repo/HapiApp2.0
            - root/.m2
            - repo/hedera-node

  fast-build-artifact:
    parameters:
      workflow-name:
        type: string
        default: ""
    executor:
      name: build-executor
      workflow-name:  << parameters.workflow-name >>
    steps:
      - checkout
      - cleanup-client-log-storage:
          workflow-name: << parameters.workflow-name >>
      - run:
          name: prepare log dir
          command: |
            mkdir -p /repo/test-clients/output
      - run:
          name: mvn install
          command: |
            /repo/.circleci/scripts/trap-failure-report.sh \
               'mvn --no-transfer-progress clean install -DskipTests -PdevSetup | tee /repo/test-clients/output/hapi-client.log'
      - run:
          name: Upload built artifacts to S3 (for Ansible download)
          command: |
            /repo/.circleci/scripts/trap-failure-report.sh \
              '/repo/.circleci/scripts/package-hapi-artifacts.sh \
                     hedera-node/data/lib | tee -a /repo/test-clients/output/hapi-client.log'
            /repo/.circleci/scripts/trap-failure-report.sh \
              '/repo/.circleci/scripts/upload-dir-to-s3.sh \
                     hedera-node/data lib SHA-${CIRCLE_SHA1} | tee -a /repo/test-clients/output/hapi-client.log'
      - run:
          name: Reposition config for Ansible scripts
          command: |
            /repo/.circleci/scripts/trap-failure-report.sh \
               'mkdir -p /repo/HapiApp2.0'
            /repo/.circleci/scripts/trap-failure-report.sh \
               'cp /repo/hedera-node/log4j2.xml /repo/HapiApp2.0'
      - persist_to_workspace:
          root: /
          paths:
            - repo/.git
            - repo/.circleci
            - repo/hapiProto
            - repo/test-clients
            - repo/HapiApp2.0
            - root/.m2
            - repo/hedera-node

  run-mainnet-migration-regression:
    parameters:
      workflow-name:
        type: string
        default: ""
    executor:
      name: build-executor
      workflow-name:  << parameters.workflow-name >>
    steps:
      - run:
          name: Modify Payer account for Mainnet Migration test
          command: |
            sed -i 's/default.payer=0.0.2/default.payer=0.0.950/g' /repo/test-clients/src/main/resource/spec-default.properties;
            echo -n "$KEY_950" > /repo/test-clients/src/main/resource/StartUpAccount.txt;

      - run:
          name: Run Mainnet Migration test
          command: |
            cd /repo ; mvn --no-transfer-progress clean install -DskipTests -PdevSetup;
            cd /swirlds-platform/regression;
            ./regression_services_circleci.sh configs/services/daily/13N_13C/AWS-Services-Daily-MainnetMigration-13N-1C.json /repo

      - run:
          name: Sync results of mainnet migration test to AWS
          command: |
            cd /swirlds-platform/regression/results/; find . -type d -name data -prune -exec rm -rf {} \;
            aws s3 sync /swirlds-platform/regression/results/ s3://hedera-service-regression-jrs;
            tar -czvf /results.tar.gz  /swirlds-platform/regression/results/*

      - store_artifacts:
          path: /results.tar.gz

  update-start-up-key:
    parameters:
      workflow-name:
        type: string
        default: ""
    executor:
      name: build-executor
    steps:
      - attach_workspace:
          at: /
      - run:
          name: Modify Payer account for Public testnet start from saved state test
          command: |
            echo -n "$KEY_DevTestNetTreasury" > /repo/test-clients/src/main/resource/StartUpAccount.txt;
      - persist_to_workspace:
          root: /
          paths:
            - repo/
            - swirlds-platform/

  javadoc-generation:
    executor:
      name: build-executor
    steps:
      - run:
          name: Generate javadocs
          command: |
            cd /repo; export JAVA_HOME="/usr/local/java/jdk-12.0.2"; mvn javadoc:javadoc

  build-platform-and-services:
    parameters:
      workflow-name:
        type: string
        default: ""
    executor:
      name: build-executor
    steps:
      - attach_workspace:
          at: /
      - add_ssh_keys:
          fingerprints:
            - "96:47:c4:5c:e7:45:06:c5:26:a5:85:ef:41:22:2f:d6"
            - "14:21:e9:81:1f:ae:df:ec:11:60:4a:49:e0:b9:bb:58"
            - "e7:a6:3e:34:3e:d8:fe:64:2c:7f:b6:57:45:03:44:ac"
      - checkout
      - run:
          name: Build hedera-services repo
          command: |
                mvn --no-transfer-progress clean install -DskipTests -PdevSetup;
      - run:
          name: Checkout swirlds-platform repos and build
          command: |
            sed -i -e 's/Host services-jrs-regression/Host services-jrs-regression\n HostName github.com/g' ~/.ssh/config
            cd /; GIT_SSH_COMMAND="ssh -o UserKnownHostsFile=/dev/null -o StrictHostKeyChecking=no" \
            git clone ssh://git@services-jrs-regression/swirlds/swirlds-platform.git;
            cd /swirlds-platform;
            sed -i -e 's/github.com/services-jrs-regression/g' .gitmodules;
            git submodule update --init --recursive --checkout;
            cd regression;
            cd ..;
            mvn --no-transfer-progress clean install -DskipTests;

      - run:
          name: Save PEM file to keys folder
          command: |
            cp ~/.ssh/id_rsa_e7a63e343ed8fe642c7fb657450344ac /swirlds-platform/regression/keys/services-regression.pem

      - persist_to_workspace:
          root: /
          paths:
            - repo/
            - swirlds-platform/

  aws-summary:
    executor: ci-test-executor
    steps:
      - checkout
      - run:
          name: Summarize all AWS instances currently used by regions
          command: |
            /repo/.circleci/scripts/aws-summary.sh

  run-accessory-tests:
    parameters:
      runner:
        type: executor
        default: ci-test-executor
      workflow-name:
        type: string
        default: ""
    executor:
      name: ci-test-executor
      workflow-name:  << parameters.workflow-name >>
    steps:
      - attach_workspace:
          at: /
      - ensure-testnet-for-reruns
      - run:
          name:  Reset client log
          command: |
            cat /dev/null > /repo/test-clients/output/hapi-client.log
      - run: /repo/.circleci/scripts/echo-env.sh
      - accessory-test-common-steps

  rerun-accessory-tests:
    parameters:
      runner:
        type: executor
        default: ci-test-executor
      workflow-name:
        type: string
        default: ""
    executor:
      name: ci-test-executor
      workflow-name:  << parameters.workflow-name >>
    steps:
      - attach_workspace:
          at: /
      - ensure-testnet-for-reruns
      - run:
          name:  Reset client log
          command: |
            cat /dev/null > /repo/test-clients/output/hapi-client.log
      - run: /repo/.circleci/scripts/echo-env.sh
      - accessory-test-common-steps

  run-umbrella-freeze-restart-test:
    parameters:
      freeze-pattern-count:
        description: How many repetitions of the freeze pattern should occur
        type: integer
        default: 1
      liveness-pattern-count:
        description: How many repetitions of the liveness pattern should occur
        type: integer
        default: 3
      signed-state-pattern-count:
        description: How many repetitions of the signed state pattern should occur
        type: integer
        default: 1
      workflow-name:
        type: string
        default: ""
    executor:
      name: ci-test-executor
      workflow-name:  << parameters.workflow-name >>
    steps:
      - run:
          name: Set log level to WARN
          command: /repo/.circleci/scripts/config-log4j-4reg.sh
      - run-umbrella-test
      - run-eet-suites:
          dsl-args: "OneOfEveryTxn"
      - run-eet-suites:
          dsl-args: "MigrationValidationPreSteps"
      - start-freeze:
          failure-log-pattern-sh: /repo/.circleci/scripts/frz-fail-pattern.sh
      - run-eet-suites:
          perf-run: true
          dsl-args: "UmbrellaRedux duration=2,unit=MINUTES,maxOpsPerSec=30,props=regression-mixed_ops.properties,maxPendingOps=50"
      - validate-thaw:
          freeze-pattern-count: << parameters.freeze-pattern-count >>
      - restart-with-validations:
          valid-ss-timeout-secs: 180
          active-status-timeout-secs: 180
          liveness-pattern-count: << parameters.liveness-pattern-count >>
          signed-state-pattern-count: << parameters.signed-state-pattern-count >>
      - run-eet-suites:
          dsl-args: "MigrationValidationPostSteps"
      - run-eet-suites:
          perf-run: true
          dsl-args: "UmbrellaRedux duration=1,unit=MINUTES,maxOpsPerSec=30,props=regression-mixed_ops.properties,maxPendingOps=50"
      - run:
          name: Set log level to INFO
          command: /repo/.circleci/scripts/config-log4j-4normal.sh
      - validate-record-streams


  run-update-feature:
    parameters:
      runner:
        type: executor
        default: ci-test-executor
      workflow-name:
        type: string
        default: ""
    executor:
      name: ci-test-executor
      workflow-name:  << parameters.workflow-name >>
    steps:
      - attach_workspace:
          at: /
      - run:
          name:  Reset client log
          command: |
            cat /dev/null > /repo/test-clients/output/hapi-client.log
      - ensure-testnet-for-reruns
      - run:
          name: Set environmental variable
          command: |
            /repo/.circleci/scripts/trap-failable-for-tf-cleanup.sh \
            '/repo/.circleci/scripts/append_bash_profile.sh'
      - run-eet-suites:
          dsl-args: "CryptoTransferSuite"
      - run:
          name: wait state is saved
          command: |
            sleep 60
      - run:
          name: Show java process
          command: |
            /repo/.circleci/scripts/trap-failable-for-tf-cleanup.sh \
            '/repo/.circleci/scripts/show_java_process.sh'
      - run-eet-suites:
          dsl-args: FreezeSuite
      - run:
          name: Show logs before HGCApp restart
          command: |
            /repo/.circleci/scripts/trap-failable-for-tf-cleanup.sh \
            '/repo/.circleci/scripts/show_logs.sh'
      - run:
          name: wait HGCApp restarted
          command: |
            sleep 300
      - run:
          name: Show java process
          command: |
            /repo/.circleci/scripts/trap-failable-for-tf-cleanup.sh \
            '/repo/.circleci/scripts/show_java_process.sh'
      - run:
          name: Show logs after HGCApp restart
          command: |
            /repo/.circleci/scripts/trap-failable-for-tf-cleanup.sh \
            '/repo/.circleci/scripts/show_logs.sh'
      - run-eet-suites:
          dsl-args: "CryptoRecordSanityChecks"
      - run:
          name: Scan new setttings message
          command: |
            /repo/.circleci/scripts/trap-failable-for-tf-cleanup.sh \
            '/repo/.circleci/scripts/scan-expected-logs.sh "ERROR: fakeParameter is not a valid setting name" swirlds.log'

  run-update-jar-files:
    parameters:
      runner:
        type: executor
        default: ci-test-executor
      new-marker:
        type: string
        description: New string to indicate the chang of source code and jar
        default: 'new version jar'
      workflow-name:
        type: string
        default: ""
    executor:
      name: ci-test-executor
      workflow-name:  << parameters.workflow-name >>
    steps:
      - attach_workspace:
          at: /
      - run:
          name:  Reset client log
          command: |
            cat /dev/null > /repo/test-clients/output/hapi-client.log
      - ensure-testnet-for-reruns
      - run:
          name: Set environmental variable
          command: |
            /repo/.circleci/scripts/trap-failable-for-tf-cleanup.sh \
            '/repo/.circleci/scripts/append_bash_profile.sh'
      - run:
          name: Scan old string before changing jar files
          command: |
            /repo/.circleci/scripts/trap-failable-for-tf-cleanup.sh \
            '/repo/.circleci/scripts/scan-expected-logs.sh "init finished" hgcaa.log'
      - run:
          name: Modify main.java and build new jars
          command: |
            /repo/.circleci/scripts/trap-failable-for-tf-cleanup.sh \
            '/repo/.circleci/scripts/build_new_jars.sh "<< parameters.new-marker >>"'
      - run:
          name: Show java process before freeze
          command: |
            /repo/.circleci/scripts/trap-failable-for-tf-cleanup.sh \
            '/repo/.circleci/scripts/show_java_process.sh'
      - run-eet-suites:
          dsl-args: "UpdateServerFiles"
      - run:
          name: wait HGCApp restarted
          no_output_timeout: 4m
          command: |
            sleep 200
      - run:
          name: Show java process
          command: |
            /repo/.circleci/scripts/trap-failable-for-tf-cleanup.sh \
            '/repo/.circleci/scripts/show_java_process.sh'
      - run:
          name: Show logs after HGCApp restart
          command: |
            /repo/.circleci/scripts/trap-failable-for-tf-cleanup.sh \
            '/repo/.circleci/scripts/show_logs.sh'
      - run:
          name: Scan new string after restarted
          command: |
            /repo/.circleci/scripts/trap-failable-for-tf-cleanup.sh \
            '/repo/.circleci/scripts/scan-expected-logs.sh "<< parameters.new-marker >>" hgcaa.log'

  run-network-sim:
    parameters:
      runner:
        type: executor
        default: ci-test-executor
      workflow-name:
        type: string
        default: ""
    executor:
      name: ci-test-executor
      workflow-name:  << parameters.workflow-name >> # "simulate network outage"
    steps:
      - attach_workspace:
          at: /
      - run:
          name: call script to block tcp ports
          command: |
            /repo/.circleci/scripts/trap-failable-for-tf-cleanup.sh \
            '/repo/.circleci/scripts/firewall_create_rules.sh'
      - run-eet-suites:
          dsl-args: "CryptoTransferLoadTest status.preResolve.pause.ms=8000"
          ci-properties-map: mins=50,tps=10,threads=3
      - run:
          name: call script to remove firewall rules
          command: |
            /repo/.circleci/scripts/trap-failable-for-tf-cleanup.sh \
            '/repo/.circleci/scripts/firewall_flush_rules.sh'
      - run:
          name: Show logs after HGCApp restart
          command: |
            /repo/.circleci/scripts/show_logs.sh

  run-comprehensive-functional-test:
    parameters:
      runner:
        type: executor
        default: ci-test-executor
      workflow-name:
        type: string
        default: ""
    executor:
      name: ci-test-executor
      workflow-name:  << parameters.workflow-name >>
    steps:
      - run-eet-suites:
          dsl-args: "BucketAndLegacyThrottlingSpec"
      - run-eet-suites:
          dsl-args: "ControlAccountsExemptForUpdates"
      - run-eet-suites:
          dsl-args: "TopicCreateSpecs"
      - run-eet-suites:
          dsl-args: "SubmitMessageSpecs"
      - run-eet-suites:
          dsl-args: "TopicUpdateSpecs"
      - run-eet-suites:
          dsl-args: "TopicGetInfoSpecs"
      - run-eet-suites:
          dsl-args: "CryptoCreateSuite -TLS=on"
      - run-eet-suites:
          dsl-args: "CryptoRecordSanityChecks -TLS=on"
      - run-eet-suites:
          dsl-args: "SignedTransactionBytesRecordsSuite -TLS=on"
      - run-eet-suites:
          dsl-args: "SuperusersAreNeverThrottled"
      - run-eet-suites:
          dsl-args: "FileRecordSanityChecks"
      - run-eet-suites:
          dsl-args: "VersionInfoSpec"
      - run-eet-suites:
          dsl-args: "PermissionSemanticsSpec"
      - run-eet-suites:
          dsl-args: "SysDelSysUndelSpec"
      - run-eet-suites:
          dsl-args: "NewOpInConstructorSpecs"
      - run-eet-suites:
          dsl-args: "MultipleSelfDestructsAreSafe"
      - run-eet-suites:
          dsl-args: "FetchSystemFiles"
      - run-eet-suites:
          dsl-args: "ChildStorageSpecs"
      - run-eet-suites:
          dsl-args: "DeprecatedContractKeySpecs"
      - run-eet-suites:
          dsl-args: "ThresholdRecordCreationSpecs"
      - run-eet-suites:
          dsl-args: "ContractRecordSanityChecks"
      - run-eet-suites:
          dsl-args: "TopicDeleteSpecs"
      - run-eet-suites:
          dsl-args: "ProtectedFilesUpdateSuite"
      - run-eet-suites:
          dsl-args: "TokenCreateSpecs"
      - run-eet-suites:
          dsl-args: "TokenUpdateSpecs"
      - run-eet-suites:
          dsl-args: "TokenDeleteSpecs"
      - run-eet-suites:
          dsl-args: "TokenTransactSpecs"
      - run-eet-suites:
          dsl-args: "TokenManagementSpecs"
      - run-eet-suites:
          dsl-args: "TokenAssociationSpecs"
      - run-eet-suites:
          dsl-args: "CannotDeleteSystemEntitiesSuite"
      - run-eet-suites:
          dsl-args: "UmbrellaRedux"



  ######################################################################################################################
  # Job Name:                     jrs_regression
  # Job Version:                  1.0
  # Target Operating Systems:     Ubuntu 18.04 (bionic), Ubuntu 20.04 (focal), CentOS 7, CentOS 8
  #
  # Parameters:
  #       runtime                 a CircleCI executor reference used to control the OpenJDK and other tool versions
  #
  #
  # Description:
  #
  #   Description goes here
  #
  #
  #
  # Executor Requirements:
  #   - git (>= 2.17.1)
  #   - wget (>= 1.19.4)
  #   - zip (>= 3.0)
  #   - unzip (>= 3.0)
  #   - gzip (>= 1.6)
  #   - tar (>= 1.29)
  #   - haveged (>= 1.9.1)
  #   - maven (>= 3.6.1)
  #   - openjdk (>= 12.0.2)
  #   - postgresql-server (>= 10.9)
  #   - gcloud-sdk (>= 323.0.0)
  #
  # References:
  #   - OpenJDK:          https://jdk.java.net/
  #   - Maven:            https://maven.apache.org/
  #
  ######################################################################################################################
  jrs-regression:
    parameters:
      runtime:
        type: string
        default: ci-test-executor
      config_type:
        type: string
      config_file:
        type: string
        default: ""
      regression_path:
        type: string
        default: "regression"
      result_path:
        type: string
        default: "regression/results"
      result_bucket:
        type: string
        default: "hedera-services-jrs-test-results"
      summary_path:
        type: string
        default: "summaryHistory"
      summary_bucket:
        type: string
        default: "hedera-services-jrs-summary-history/summaryHistory"
      automated_run:
        type: boolean
        default: true
      slack_results_channel:
        type: string
        default: "hedera-regression"
      slack_summary_channel:
        type: string
        default: "hedera-regression-summary"
      workflow-name:
        type: string
        default: ""
      hedera_services_path:
        type: string
        default: "/repo"
      continuous_integration:
        type: boolean
        default: false
    executor:
      name: << parameters.runtime >>
      workflow-name:  << parameters.workflow-name >>
    steps:
      - gcp_import_credentials:
         username_variable: GCLOUD_SERVICE_ACCOUNT_NAME
         keyfile_variable: GCLOUD_SERVICE_KEY
         project_variable: GOOGLE_PROJECT_ID
      - add_ssh_keys:
          fingerprints:
            - "96:47:c4:5c:e7:45:06:c5:26:a5:85:ef:41:22:2f:d6"
            - "14:21:e9:81:1f:ae:df:ec:11:60:4a:49:e0:b9:bb:58"
            - "e7:a6:3e:34:3e:d8:fe:64:2c:7f:b6:57:45:03:44:ac"
      - when:
          condition: << parameters.automated_run >>
          steps:
            - run:
                name: setup env
                command: |
                  source /root/.bashrc; source /root/google-cloud-sdk/completion.bash.inc; source /root/google-cloud-sdk/path.bash.inc;
            - jrs_history_retrieve:
                bucket_name: << parameters.summary_bucket >>
                summary_path: << parameters.summary_path >>
      - jrs_regression_execute:
          config_file: configs/services/suites/<< parameters.config_type >>/<<parameters.workflow-name>>.json
          regression_path: << parameters.regression_path >>
          slack_results_channel: << parameters.slack_results_channel >>
          slack_summary_channel: << parameters.slack_summary_channel >>
          hedera_services_path: << parameters.hedera_services_path >>
          continuous_integration: << parameters.continuous_integration >>
      - when:
          condition: << parameters.automated_run >>
          steps:
            - jrs_history_store:
                bucket_name: << parameters.summary_bucket >>
                summary_path: << parameters.summary_path >>
      - jrs_results_store:
          bucket_name: << parameters.result_bucket >>
          result_path: << parameters.result_path >>
      - store_artifacts:
          path: /results.tar.gz<|MERGE_RESOLUTION|>--- conflicted
+++ resolved
@@ -1680,9 +1680,6 @@
             - attach_workspace:
                 at: /
 
-<<<<<<< HEAD
-  GCP-Daily-Services-Comp-Reconnect-6N-1C:
-=======
 
   GCP-Daily-Services-HTS-Restart-Performance-6N-6C:
     triggers:
@@ -1707,8 +1704,7 @@
             - attach_workspace:
                 at: /
 
-  GCP-Daily-Services-Comp-Reconnect-4N-1C:
->>>>>>> 4c7d95bc
+  GCP-Daily-Services-Comp-Reconnect-6N-1C:
     triggers:
       - schedule:
           cron: "5 7 * * *"
