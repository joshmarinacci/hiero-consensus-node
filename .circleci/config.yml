--- conflicted
+++ resolved
@@ -2125,85 +2125,6 @@
     steps:
       - attach_workspace:
           at: /
-<<<<<<< HEAD
-      - run-eet-suites:
-          dsl-args: "ContractQueriesStressTests"
-          ci-properties-map: "duration=30,unit=SECONDS,maxOpsPerSec=100"
-      - run-eet-suites:
-          dsl-args: "CryptoQueriesStressTests"
-          ci-properties-map: "duration=30,unit=SECONDS,maxOpsPerSec=100"
-      - run-eet-suites:
-          dsl-args: "FileQueriesStressTests"
-          ci-properties-map: "duration=30,unit=SECONDS,maxOpsPerSec=100"
-      - run-eet-suites:
-          dsl-args: "ConsensusQueriesStressTests"
-          ci-properties-map: "duration=30,unit=SECONDS,maxOpsPerSec=100"
-      - run-eet-suites:
-          dsl-args: "TopicCreateSpecs"
-      - run-eet-suites:
-          dsl-args: "TopicUpdateSpecs"
-      - run-eet-suites:
-          dsl-args: "TopicDeleteSpecs"
-      - run-eet-suites:
-          dsl-args: "SubmitMessageSpecs"
-      - run-eet-suites:
-          dsl-args: "TopicGetInfoSpecs"
-      - run-eet-suites:
-          dsl-args: "ConsensusThrottlesSpecs"
-      - run-scenario-test:
-          fqcn: com.hedera.services.legacy.CI.MultipleCryptoTransfers
-      - run-property-driven-scenario-test:
-          fqcn: com.hedera.services.legacy.regression.SmartContractBitcarbon
-          args: '1'
-      - run-property-driven-scenario-test:
-          fqcn: com.hedera.services.legacy.regression.SmartContractCallLocal
-          args: '1'
-      - run-property-driven-scenario-test:
-          fqcn: com.hedera.services.legacy.regression.SmartContractCreateContract
-          args: '1'
-      - run-property-driven-scenario-test:
-          fqcn: com.hedera.services.legacy.regression.SmartContractCRUD
-          args: '1'
-      - run-property-driven-scenario-test:
-          fqcn: com.hedera.services.legacy.regression.SmartContractDeletePayable
-          args: '1'
-      - run-property-driven-scenario-test:
-          fqcn: com.hedera.services.legacy.regression.SmartContractInlineAssembly
-          args: '1'
-      - run-property-driven-scenario-test:
-          fqcn: com.hedera.services.legacy.regression.SmartContractNegativeCalls
-          args: '1'
-      - run-property-driven-scenario-test:
-          fqcn: com.hedera.services.legacy.regression.SmartContractNegativeCreates
-          args: '1'
-      - run-property-driven-scenario-test:
-          fqcn: com.hedera.services.legacy.regression.SmartContractPay
-          args: '1'
-      - run-property-driven-scenario-test:
-          fqcn: com.hedera.services.legacy.regression.SmartContractPayReceivable
-          args: '1'
-      - run-property-driven-scenario-test:
-          fqcn: com.hedera.services.legacy.regression.SmartContractPayReceivableAmount
-          args: '1'
-      - run-property-driven-scenario-test:
-          fqcn: com.hedera.services.legacy.regression.SmartContractSimpleStorage
-          args: '1'
-      - run-property-driven-scenario-test:
-          fqcn: com.hedera.services.legacy.regression.SmartContractSimpleStorageWithEvents
-          args: '1'
-      - run-property-driven-scenario-test:
-          fqcn: com.hedera.services.legacy.smartcontract.OCTokenIT
-      - run-scenario-test:
-          fqcn: com.hedera.services.legacy.smartcontract.BigArray
-          other-args: '1 32'
-      - run-property-driven-scenario-test:
-          fqcn: com.hedera.services.legacy.CI.SmartContractFailFirst
-      - run-property-driven-scenario-test:
-          fqcn: com.hedera.services.legacy.CI.SmartContractSelfDestruct
-      - run-property-driven-scenario-test:
-          fqcn: com.hedera.services.legacy.regression.SmartContractSimpleStorageLinked
-=======
->>>>>>> 8a29816d
       - run:
           name:  Reset client log
           command: |
