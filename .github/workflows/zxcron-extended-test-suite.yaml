--- conflicted
+++ resolved
@@ -569,11 +569,7 @@
           ROOTLY_SERVICE_NAME="CITR General"
           if [[ "${{ needs.fetch-xts-candidate.result }}" =~ ^(cancelled|failure)$ ]] \
             || [[ "${{ needs.tag-for-promotion.result }}" =~ ^(cancelled|failure)$ ]] \
-<<<<<<< HEAD
-            || [[ "${{ needs.extended-test-suite.outputs.failure-mode }}" == "workflow"; then
-=======
             || [[ "${{ needs.extended-test-suite.outputs.failure-mode }}" == "workflow" ]]; then
->>>>>>> 8bebb1b5
             ROOTLY_SERVICE_NAME="CI/CD Workflows"
           elif [[ "${{ needs.sdk-tck-regression-panel.result }}" =~ ^(cancelled|failure)$ ]]; then
             ROOTLY_SERVICE_NAME="CITR TCK"
