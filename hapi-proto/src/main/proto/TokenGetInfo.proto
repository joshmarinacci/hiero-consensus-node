--- conflicted
+++ resolved
@@ -37,7 +37,6 @@
 message TokenInfo {
     TokenID tokenId = 1;
     string symbol = 2;
-<<<<<<< HEAD
     string name = 3;
     AccountID treasury = 4;
     uint64 currentFloat = 5;
@@ -50,22 +49,9 @@
     TokenFreezeStatus defaultFreezeStatus = 12;
     TokenKycStatus defaultKycStatus = 13;
     bool isDeleted = 14;
-=======
-    AccountID treasury = 3;
-    uint64 currentFloat = 4;
-    uint32 divisibility = 5;
-    Key adminKey = 6;
-    Key kycKey = 7;
-    Key freezeKey = 8;
-    Key wipeKey = 9;
-    Key supplyKey = 10;
-    TokenFreezeStatus defaultFreezeStatus = 11;
-    TokenKycStatus defaultKycStatus = 12;
-    bool isDeleted = 13;
-    AccountID autoRenewAccount = 14;
-    uint64 autoRenewPeriod = 15;
-    uint64 expiry = 16;
->>>>>>> 1dcd6c53
+    AccountID autoRenewAccount = 15;
+    uint64 autoRenewPeriod = 16;
+    uint64 expiry = 17;
 }
 
 message TokenGetInfoResponse {
