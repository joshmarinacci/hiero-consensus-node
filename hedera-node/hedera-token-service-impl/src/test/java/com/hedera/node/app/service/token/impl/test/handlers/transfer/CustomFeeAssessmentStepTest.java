// SPDX-License-Identifier: Apache-2.0
package com.hedera.node.app.service.token.impl.test.handlers.transfer;

import static com.hedera.hapi.node.base.ResponseCodeEnum.OK;
import static com.hedera.node.app.service.token.impl.handlers.BaseCryptoHandler.asAccount;
import static com.hedera.node.app.service.token.impl.test.handlers.transfer.AccountAmountUtils.aaWith;
import static com.hedera.node.app.spi.workflows.HandleContext.DispatchMetadata.Type.TRANSACTION_FIXED_FEE;
import static org.assertj.core.api.Assertions.assertThat;
import static org.mockito.ArgumentMatchers.any;
import static org.mockito.ArgumentMatchers.anyBoolean;
import static org.mockito.ArgumentMatchers.anyLong;
import static org.mockito.BDDMockito.given;
import static org.mockito.Mockito.when;

<<<<<<< HEAD
import com.hedera.hapi.node.base.*;
=======
import com.hedera.hapi.node.base.AccountAmount;
import com.hedera.hapi.node.base.AccountID;
import com.hedera.hapi.node.base.Key;
import com.hedera.hapi.node.base.TokenID;
import com.hedera.hapi.node.base.TokenTransferList;
import com.hedera.hapi.node.base.TransferList;
>>>>>>> f74b6cde
import com.hedera.hapi.node.state.token.Token;
import com.hedera.hapi.node.token.CryptoTransferTransactionBody;
import com.hedera.hapi.node.transaction.FixedCustomFee;
import com.hedera.hapi.node.transaction.FixedFee;
import com.hedera.node.app.service.token.ReadableTokenRelationStore;
import com.hedera.node.app.service.token.ReadableTokenStore;
import com.hedera.node.app.service.token.impl.WritableTokenStore;
import com.hedera.node.app.service.token.impl.handlers.transfer.AssociateTokenRecipientsStep;
import com.hedera.node.app.service.token.impl.handlers.transfer.CustomFeeAssessmentStep;
import com.hedera.node.app.service.token.impl.handlers.transfer.EnsureAliasesStep;
import com.hedera.node.app.service.token.impl.handlers.transfer.ReplaceAliasesWithIDsInOp;
import com.hedera.node.app.service.token.impl.handlers.transfer.TransferContextImpl;
import com.hedera.node.app.service.token.impl.test.handlers.util.TestStoreFactory;
import com.hedera.node.app.service.token.records.CryptoTransferStreamBuilder;
import com.hedera.node.app.spi.workflows.HandleContext.DispatchMetadata;
import java.util.List;
import java.util.Map;
import org.junit.jupiter.api.BeforeEach;
import org.junit.jupiter.api.DisplayName;
import org.junit.jupiter.api.Test;

class CustomFeeAssessmentStepTest extends StepsBase {
    private TransferContextImpl transferContext;
    private CustomFeeAssessmentStep subject;
    private Token fungibleWithNoKyc;
    private Token nonFungibleWithNoKyc;

    @BeforeEach
    public void setUp() {
        super.setUp();
        refreshWritableStores();

        givenStoresAndConfig(handleContext);
        given(handleContext.dispatchMetadata()).willReturn(DispatchMetadata.EMPTY_METADATA);
        givenTxn();
        given(handleContext.body()).willReturn(txn);
        given(stack.getBaseBuilder(CryptoTransferStreamBuilder.class)).willReturn(xferRecordBuilder);
        givenAutoCreationDispatchEffects(payerId);

        transferContext = new TransferContextImpl(handleContext);
        ensureAliasesStep = new EnsureAliasesStep(body);
        replaceAliasesWithIDsInOp = new ReplaceAliasesWithIDsInOp();
        associateTokenRecepientsStep = new AssociateTokenRecipientsStep(body);

        given(expiryValidator.expirationStatus(any(), anyBoolean(), anyLong())).willReturn(OK);
        final var replacedOp = getReplacedOp();
        subject = new CustomFeeAssessmentStep(replacedOp);
    }

    @Test
    @DisplayName("Transfer which triggers hbar fixed fee, fractional fee and royalty fee with fall back")
    void hbarFixedFeeAndRoyaltyFeeWithFallback() {
        // fungible token transfer with custom hbar fixed fee
        // and a fractional fee with netOfTransfers false
        // NFT transfer with royalty fee (fraction 1/2), fallbackFee with fixed hbar fee
        final var hbarsReceiver = asAccount(0L, 0L, hbarReceiver);
        final var tokensReceiver = asAccount(0L, 0L, tokenReceiver);

        givenTxn();

        final var listOfOps = subject.assessCustomFees(new TransferContextImpl(handleContext, false));
        assertThat(listOfOps).hasSize(2);

        final var givenOp = listOfOps.get(0);
        final var level1Op = listOfOps.get(1);

        final var expectedLevel1Trasfers = Map.of(
                feeCollectorId,
                2000L,
                tokensReceiver,
                -1000L, // royalty fee
                ownerId,
                -1000L); // fixed fee
        final var expectedGivenOpTokenTransfers = Map.of(
                fungibleTokenId,
                Map.of(
                        feeCollectorId, 10L, // fractional fee
                        tokensReceiver, 990L,
                        ownerId, -1000L));
        final var expectedGivenOpHbarTransfers = Map.of(hbarsReceiver, 1000L, ownerId, -1000L);

        assertThatTransfersContains(level1Op.transfers().accountAmounts(), expectedLevel1Trasfers);
        assertThatTransferListContains(givenOp.tokenTransfers(), expectedGivenOpTokenTransfers);
        assertThatTransfersContains(givenOp.transfers().accountAmounts(), expectedGivenOpHbarTransfers);
    }

    @Test
    @DisplayName("Transfer which adds a custom fee to the metadata")
    void hbarFixedCustomFee() {
        final var amount = 1000;
        // tests the CustomFeeAssessor.setTransactionFeesAsAssessed() method
        body = CryptoTransferTransactionBody.newBuilder()
<<<<<<< HEAD
                .transfers(TransferList.newBuilder().accountAmounts(List.of(
                        AccountAmount.newBuilder().accountID(ownerId).amount(-amount).build(),
                        AccountAmount.newBuilder().accountID(payerId).amount(amount).build())).build())
                .build();
        givenDifferentTxn(body, payerId);
        given(handleContext.dispatchMetadata()).willReturn(new DispatchMetadata(TRANSACTION_FIXED_FEE,
                FixedCustomFee.newBuilder()
                        .fixedFee(FixedFee.newBuilder().amount(amount).build())
                        .feeCollectorAccountId(ownerId).build()));
=======
                .transfers(TransferList.newBuilder()
                        .accountAmounts(List.of(
                                AccountAmount.newBuilder()
                                        .accountID(ownerId)
                                        .amount(-amount)
                                        .build(),
                                AccountAmount.newBuilder()
                                        .accountID(payerId)
                                        .amount(amount)
                                        .build()))
                        .build())
                .build();
        givenDifferentTxn(body, payerId);
        given(handleContext.dispatchMetadata())
                .willReturn(new DispatchMetadata(
                        TRANSACTION_FIXED_FEE,
                        FixedCustomFee.newBuilder()
                                .fixedFee(FixedFee.newBuilder().amount(amount).build())
                                .feeCollectorAccountId(ownerId)
                                .build()));
>>>>>>> f74b6cde

        final var listOfOps = subject.assessCustomFees(transferContext);
        assertThat(listOfOps).hasSize(1);
        assertThat(listOfOps.get(0)).isEqualTo(body);
        assertThat(transferContext.getAssessedCustomFees().size()).isEqualTo(1);
        assertThat(transferContext.getAssessedCustomFees().getFirst().amount()).isEqualTo(amount);
    }

    @Test
    @DisplayName("Transfer which triggers hts fixed fee that is self denominated, fractional fee "
            + "and royalty fee with fall back that is hts fixed fee")
    void htsFixedFeeAndRoyaltyFeeWithFallbackSelfDenomination() {
        // fungible token transfer with custom hts fixed fee
        // and a fractional fee with netOfTransfers false
        // NFT transfer with royalty fee (fraction 1/2), fallbackFee with fixed hts fee
        final var hbarsReceiver = asAccount(0L, 0L, hbarReceiver);
        final var tokensReceiver = asAccount(0L, 0L, tokenReceiver);
        final var customfees = List.of(withFixedFee(htsFixedFee));
        writableTokenStore.put(
                fungibleWithNoKyc.copyBuilder().customFees(customfees).build());
        writableTokenStore.put(nonFungibleWithNoKyc
                .copyBuilder()
                .customFees(List.of(withRoyaltyFee(
                        royaltyFee.copyBuilder().fallbackFee(htsFixedFee).build())))
                .build());
        given(storeFactory.writableStore(WritableTokenStore.class)).willReturn(writableTokenStore);
        given(storeFactory.readableStore(ReadableTokenStore.class)).willReturn(writableTokenStore);

        givenTxn();

        final var listOfOps = subject.assessCustomFees(transferContext);
        assertThat(listOfOps).hasSize(2);

        final var givenOp = listOfOps.get(0);
        final var level1Op = listOfOps.get(1);

        final var expectedLevel1TokenTransfers = Map.of(
                fungibleTokenId,
                Map.of(feeCollectorId, 20L, tokensReceiver, -20L)); // First 10 is for fallback royalty fee from level 0
        // second 10 is for next assessment of hts fee, since sef denominated will be modified in existing txn

        final var expectedGivenOpTokenTransfers = Map.of(
                fungibleTokenId,
                Map.of(
                        tokensReceiver, 1000L,
                        ownerId, -1010L,
                        feeCollectorId, 10L)); // hts self denominated fee will be adjusted in given txn
        final var expectedGivenOpHbarTransfers = Map.of(hbarsReceiver, 1000L, ownerId, -1000L);

        assertThatTransferListContains(level1Op.tokenTransfers(), expectedLevel1TokenTransfers);
        assertThatTransferListContains(givenOp.tokenTransfers(), expectedGivenOpTokenTransfers);
        assertThatTransfersContains(givenOp.transfers().accountAmounts(), expectedGivenOpHbarTransfers);
    }

    @Test
    @DisplayName("Transfer which triggers hbar fixed fee and royalty fee with no fall back")
    void hbarFixedFeeAndRoyaltyFeeNoFallback() {
        // fungible token transfer with custom hbar fixed fee
        // and a fractional fee with netOfTransfers false
        // NFT transfer with royalty fee (fraction 1/2), no fallbackFee
        writableTokenStore.put(nonFungibleToken
                .copyBuilder()
                .customFees(List.of(withRoyaltyFee(
                        royaltyFee.copyBuilder().fallbackFee((FixedFee) null).build())))
                .build());
        given(storeFactory.writableStore(WritableTokenStore.class)).willReturn(writableTokenStore);
        given(storeFactory.readableStore(ReadableTokenStore.class)).willReturn(writableTokenStore);

        final var hbarsReceiver = asAccount(0L, 0L, hbarReceiver);
        final var tokensReceiver = asAccount(0L, 0L, tokenReceiver);

        givenTxn();

        final var listOfOps = subject.assessCustomFees(transferContext);
        assertThat(listOfOps).hasSize(2);

        final var givenOp = listOfOps.get(0);
        final var level1Op = listOfOps.get(1);
        // since no fallback fee, there is no fallback fee deduction
        final var expectedLevel1Trasfers = Map.of(feeCollectorId, 1000L, ownerId, -1000L); // fixed fee
        final var expectedGivenOpTokenTransfers = Map.of(
                fungibleTokenId,
                Map.of(
                        feeCollectorId, 10L, // fractional fee
                        tokensReceiver, 990L,
                        ownerId, -1000L));
        final var expectedGivenOpHbarTransfers = Map.of(hbarsReceiver, 1000L, ownerId, -1000L);

        assertThatTransfersContains(level1Op.transfers().accountAmounts(), expectedLevel1Trasfers);
        assertThatTransferListContains(givenOp.tokenTransfers(), expectedGivenOpTokenTransfers);
        assertThatTransfersContains(givenOp.transfers().accountAmounts(), expectedGivenOpHbarTransfers);
    }

    @Test
    @DisplayName(
            "Transfer which triggers hts fixed fee that is self denominated " + "and royalty fee with no fall back")
    void htsFixedFeeSelfDenominationAndRoyaltyFeeNoFallback() {
        // fungible token transfer with custom hts fixed fee
        // and a fractional fee with netOfTransfers false
        // NFT transfer with royalty fee (fraction 1/2), no fallbackFee
        final var hbarsReceiver = asAccount(0L, 0L, hbarReceiver);
        final var tokensReceiver = asAccount(0L, 0L, tokenReceiver);
        final var customfees = List.of(withFixedFee(htsFixedFee));
        writableTokenStore.put(
                fungibleToken.copyBuilder().customFees(customfees).build());
        writableTokenStore.put(nonFungibleToken
                .copyBuilder()
                .customFees(List.of(withRoyaltyFee(
                        royaltyFee.copyBuilder().fallbackFee((FixedFee) null).build())))
                .build());
        given(storeFactory.writableStore(WritableTokenStore.class)).willReturn(writableTokenStore);
        given(storeFactory.readableStore(ReadableTokenStore.class)).willReturn(writableTokenStore);

        givenTxn();

        final var listOfOps = subject.assessCustomFees(transferContext);
        assertThat(listOfOps).hasSize(1);

        final var givenOp = listOfOps.get(0);

        final var expectedGivenOpTokenTransfers = Map.of(
                fungibleTokenId,
                Map.of(
                        tokensReceiver, 1000L,
                        ownerId, -1010L,
                        feeCollectorId, 10L)); // fixed fee with self denomination will be adjusted in same txn body
        final var expectedGivenOpHbarTransfers = Map.of(hbarsReceiver, 1000L, ownerId, -1000L);

        assertThatTransferListContains(givenOp.tokenTransfers(), expectedGivenOpTokenTransfers);
        assertThatTransfersContains(givenOp.transfers().accountAmounts(), expectedGivenOpHbarTransfers);
    }

    @Test
    @DisplayName("Transfer which triggers hbar fixed fee, fractional fee with netOfTransfers is true "
            + "and royalty fee with fall back hbar fixed fee")
    void hbarFixedFeeAndRoyaltyFeeWithFallbackNetOfTransfers() {
        // fungible token transfer with custom hbar fixed fee
        // and a fractional fee with netOfTransfers true
        // NFT transfer with royalty fee (fraction 1/2), fallbackFee with fixed hbar fee

        final var customfees = List.of(
                withFixedFee(hbarFixedFee),
                withFractionalFee(
                        fractionalFee.copyBuilder().netOfTransfers(true).build()));
        writableTokenStore.put(
                fungibleToken.copyBuilder().customFees(customfees).build());
        given(storeFactory.writableStore(WritableTokenStore.class)).willReturn(writableTokenStore);
        given(storeFactory.readableStore(ReadableTokenStore.class)).willReturn(writableTokenStore);

        final var hbarsReceiver = asAccount(0L, 0L, hbarReceiver);
        final var tokensReceiver = asAccount(0L, 0L, tokenReceiver);

        givenTxn();

        final var listOfOps = subject.assessCustomFees(new TransferContextImpl(handleContext, false));
        assertThat(listOfOps).hasSize(2);

        final var givenOp = listOfOps.get(0);
        final var level1Op = listOfOps.get(1);

        final var expectedLevel1Trasfers = Map.of(
                feeCollectorId,
                2000L,
                tokensReceiver,
                -1000L, // royalty fee
                ownerId,
                -1000L); // fixed fee
        final var expectedLevel1TokenTransfers = Map.of(
                fungibleTokenId,
                Map.of(
                        feeCollectorId,
                                10L, // since netOfTransfers is true fractional fee is charged to payer in next level
                        ownerId, -10L));
        final var expectedGivenOpTokenTransfers = Map.of(
                fungibleTokenId,
                Map.of(
                        tokensReceiver, 1000L,
                        ownerId, -1010L,
                        feeCollectorId, 10L)); // fractional fees all are adjusted to input txn
        final var expectedGivenOpHbarTransfers = Map.of(hbarsReceiver, 1000L, ownerId, -1000L);

        assertThatTransfersContains(level1Op.transfers().accountAmounts(), expectedLevel1Trasfers);
        assertThatTransferListContains(level1Op.tokenTransfers(), expectedLevel1TokenTransfers);
        assertThatTransferListContains(givenOp.tokenTransfers(), expectedGivenOpTokenTransfers);
        assertThatTransfersContains(givenOp.transfers().accountAmounts(), expectedGivenOpHbarTransfers);
    }

    @Test
    @DisplayName("Transfer which triggers hts fixed fee with self denomination, fractional fee "
            + "with netOfTransfers is true and royalty fee with fall back hbar fixed fee")
    void htsFixedFeeAndRoyaltyFeeWithFallbackNetOfTransfersSelfDenomination() {
        // fungible token transfer with custom hts fixed fee
        // and a fractional fee with netOfTransfers true
        // NFT transfer with royalty fee (fraction 1/2), fallbackFee with fixed hts fee
        final var hbarsReceiver = asAccount(0L, 0L, hbarReceiver);
        final var tokensReceiver = asAccount(0L, 0L, tokenReceiver);
        final var customfees = List.of(
                withFixedFee(htsFixedFee),
                withFractionalFee(
                        fractionalFee.copyBuilder().netOfTransfers(true).build()));
        // fractional fee with self denomination will modify given transaction
        writableTokenStore.put(
                fungibleWithNoKyc.copyBuilder().customFees(customfees).build());
        writableTokenStore.put(nonFungibleWithNoKyc
                .copyBuilder()
                .customFees(List.of(withRoyaltyFee(
                        royaltyFee.copyBuilder().fallbackFee(htsFixedFee).build())))
                .build());
        given(storeFactory.writableStore(WritableTokenStore.class)).willReturn(writableTokenStore);
        given(storeFactory.readableStore(ReadableTokenStore.class)).willReturn(writableTokenStore);

        givenTxn();

        final var listOfOps = subject.assessCustomFees(transferContext);
        assertThat(listOfOps).hasSize(2);

        final var givenOp = listOfOps.get(0);
        final var level1Op = listOfOps.get(1);

        final var expectedLevel1TokenTransfers = Map.of(
                fungibleTokenId,
                Map.of(
                        feeCollectorId,
                        20L,
                        tokensReceiver,
                        -20L)); // 10 is for fallback royalty fee from given transaction.
        // When assessing this level, we have a fixed fee of 10 and fractional fee of 1 (self denominated)

        final var expectedGivenOpTokenTransfers = Map.of(
                fungibleTokenId,
                Map.of(
                        tokensReceiver, 1000L,
                        ownerId, -1020L,
                        feeCollectorId,
                                20L)); // fixed hts fee self denomination and fractional fees with self denomination
        // all are adjusted to input txn
        final var expectedGivenOpHbarTransfers = Map.of(hbarsReceiver, 1000L, ownerId, -1000L);

        assertThatTransferListContains(level1Op.tokenTransfers(), expectedLevel1TokenTransfers);
        assertThatTransferListContains(givenOp.tokenTransfers(), expectedGivenOpTokenTransfers);
        assertThatTransfersContains(givenOp.transfers().accountAmounts(), expectedGivenOpHbarTransfers);
    }

    @Test
    void multiLevelTransfers() {
        body = CryptoTransferTransactionBody.newBuilder()
                .tokenTransfers(
                        TokenTransferList.newBuilder()
                                .token(fungibleTokenId)
                                .expectedDecimals(1000)
                                .transfers(List.of(aaWith(ownerId, -1_00), aaWith(payerId, +1_00)))
                                .build(),
                        TokenTransferList.newBuilder()
                                .token(fungibleTokenIDB)
                                .expectedDecimals(1000)
                                .transfers(List.of(aaWith(payerId, -10), aaWith(ownerId, +10)))
                                .build())
                .build();
        givenDifferentTxn(body, payerId);

        writableTokenStore.put(fungibleWithNoKyc
                .copyBuilder()
                .customFees(withFractionalFee(
                        fractionalFee.copyBuilder().netOfTransfers(true).build()))
                .build());
        given(storeFactory.writableStore(WritableTokenStore.class)).willReturn(writableTokenStore);
        given(storeFactory.readableStore(ReadableTokenStore.class)).willReturn(writableTokenStore);

        final var listOfOps = subject.assessCustomFees(transferContext);
        assertThat(listOfOps).hasSize(3);

        final var givenOp = listOfOps.get(0);
        final var level1Op = listOfOps.get(1);
        final var level2Op = listOfOps.get(2);

        final var expectedGivenOpTokenTransfers = Map.of(
                fungibleTokenId,
                Map.of(
                        ownerId, -101L, // 100 is given transfers, fractional fee self denominated
                        // is 1/100 so 1 addition change to input txn
                        payerId, 100L,
                        feeCollectorId, 1L),
                fungibleTokenIDB,
                Map.of(
                        payerId, -10L, // These are original changes, fixed custom fee is charged in next level
                        ownerId, 10L));
        final var expectedLevel1TokenTransfers = Map.of(
                fungibleTokenIDC,
                Map.of(
                        payerId, -1000L, // fixed fee is charged here from fungibleTokenIDB changes
                        feeCollectorId, 1000L));
        final var expectedLevel2TokenTransfers = Map.of(
                fungibleTokenId,
                Map.of(
                        payerId, -40L, // when fungibleTokenIDC is assessed it has fixed fee in A , so moves
                        // to this level and when assessing this level , C has fractional fee of A.
                        // Since fractional fee is self denominated, causes change in same level
                        feeCollectorId, 40L));

        assertThatTransferListContains(givenOp.tokenTransfers(), expectedGivenOpTokenTransfers);
        assertThatTransferListContains(level1Op.tokenTransfers(), expectedLevel1TokenTransfers);
        assertThatTransferListContains(level2Op.tokenTransfers(), expectedLevel2TokenTransfers);
    }

    private void givenDifferentTxn(final CryptoTransferTransactionBody body, final AccountID payerId) {
        givenStoresAndConfig(handleContext);
        givenTxn(body, payerId);
        given(handleContext.savepointStack()).willReturn(stack);

        transferContext = new TransferContextImpl(handleContext);
        ensureAliasesStep = new EnsureAliasesStep(body);
        replaceAliasesWithIDsInOp = new ReplaceAliasesWithIDsInOp();
        associateTokenRecepientsStep = new AssociateTokenRecipientsStep(body);
        final var replacedOp = getReplacedOp();
        subject = new CustomFeeAssessmentStep(replacedOp);
    }

    private void assertThatTransferListContains(
            final List<TokenTransferList> tokenTransferLists,
            final Map<TokenID, Map<AccountID, Long>> expectedTransfers) {
        for (final var tokenTransferList : tokenTransferLists) {
            final var tokenId = tokenTransferList.token();
            final var fungibleTransfers = tokenTransferList.transfers();
            if (expectedTransfers.containsKey(tokenId)) {
                assertThatTransfersContains(fungibleTransfers, expectedTransfers.get(tokenId));
            }
        }
    }

    private void assertThatTransfersContains(
            final List<AccountAmount> transfers, final Map<AccountID, Long> expectedTransfers) {
        for (final var entry : expectedTransfers.entrySet()) {
            assertThat(transfers)
                    .contains(AccountAmount.newBuilder()
                            .accountID(entry.getKey())
                            .amount(entry.getValue())
                            .build());
        }
    }

    CryptoTransferTransactionBody getReplacedOp() {
        fungibleWithNoKyc = givenValidFungibleToken(ownerId, false, false, false, false, false);
        writableTokenStore.put(fungibleWithNoKyc);
        nonFungibleWithNoKyc = givenValidNonFungibleToken(false);
        writableTokenStore.put(nonFungibleWithNoKyc);
        final var fungibleWithNoKycB = fungibleTokenB
                .copyBuilder()
                .kycKey((Key) null)
                .tokenId(fungibleTokenIDB)
                .build();
        writableTokenStore.put(fungibleWithNoKycB);

        ensureAliasesStep.doIn(transferContext);
        associateTokenRecepientsStep.doIn(transferContext);

        final var tokenRel = writableTokenRelStore.get(asAccount(0L, 0L, tokenReceiver), fungibleWithNoKyc.tokenId());
        readableTokenRelStore = TestStoreFactory.newReadableStoreWithTokenRels(
                tokenRel.copyBuilder().balance(1000).build(),
                tokenRel.copyBuilder()
                        .accountId(payerId)
                        .tokenId(fungibleTokenIDC)
                        .balance(1000)
                        .build(),
                tokenRel.copyBuilder()
                        .accountId(payerId)
                        .tokenId(fungibleTokenId)
                        .balance(1000)
                        .build(),
                tokenRel.copyBuilder()
                        .accountId(ownerId)
                        .tokenId(fungibleTokenIDB)
                        .balance(1000)
                        .build(),
                tokenRel.copyBuilder()
                        .accountId(ownerId)
                        .tokenId(fungibleTokenId)
                        .balance(2000)
                        .build(),
                tokenRel.copyBuilder()
                        .accountId(payerId)
                        .tokenId(fungibleTokenIDB)
                        .balance(1000)
                        .build(),
                tokenRel.copyBuilder()
                        .accountId(payerId)
                        .tokenId(fungibleTokenId)
                        .balance(1000)
                        .build());

        when(storeFactory.readableStore(ReadableTokenRelationStore.class)).thenReturn(readableTokenRelStore);

        return replaceAliasesWithIDsInOp.replaceAliasesWithIds(body, transferContext);
    }
}<|MERGE_RESOLUTION|>--- conflicted
+++ resolved
@@ -12,16 +12,12 @@
 import static org.mockito.BDDMockito.given;
 import static org.mockito.Mockito.when;
 
-<<<<<<< HEAD
-import com.hedera.hapi.node.base.*;
-=======
 import com.hedera.hapi.node.base.AccountAmount;
 import com.hedera.hapi.node.base.AccountID;
 import com.hedera.hapi.node.base.Key;
 import com.hedera.hapi.node.base.TokenID;
 import com.hedera.hapi.node.base.TokenTransferList;
 import com.hedera.hapi.node.base.TransferList;
->>>>>>> f74b6cde
 import com.hedera.hapi.node.state.token.Token;
 import com.hedera.hapi.node.token.CryptoTransferTransactionBody;
 import com.hedera.hapi.node.transaction.FixedCustomFee;
@@ -114,17 +110,6 @@
         final var amount = 1000;
         // tests the CustomFeeAssessor.setTransactionFeesAsAssessed() method
         body = CryptoTransferTransactionBody.newBuilder()
-<<<<<<< HEAD
-                .transfers(TransferList.newBuilder().accountAmounts(List.of(
-                        AccountAmount.newBuilder().accountID(ownerId).amount(-amount).build(),
-                        AccountAmount.newBuilder().accountID(payerId).amount(amount).build())).build())
-                .build();
-        givenDifferentTxn(body, payerId);
-        given(handleContext.dispatchMetadata()).willReturn(new DispatchMetadata(TRANSACTION_FIXED_FEE,
-                FixedCustomFee.newBuilder()
-                        .fixedFee(FixedFee.newBuilder().amount(amount).build())
-                        .feeCollectorAccountId(ownerId).build()));
-=======
                 .transfers(TransferList.newBuilder()
                         .accountAmounts(List.of(
                                 AccountAmount.newBuilder()
@@ -145,7 +130,6 @@
                                 .fixedFee(FixedFee.newBuilder().amount(amount).build())
                                 .feeCollectorAccountId(ownerId)
                                 .build()));
->>>>>>> f74b6cde
 
         final var listOfOps = subject.assessCustomFees(transferContext);
         assertThat(listOfOps).hasSize(1);
