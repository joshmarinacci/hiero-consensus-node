--- conflicted
+++ resolved
@@ -28,11 +28,7 @@
 import com.hedera.services.state.merkle.MerkleTopic;
 import com.hedera.services.state.submerkle.EntityId;
 import com.hedera.services.state.submerkle.RichInstant;
-<<<<<<< HEAD
-import com.hedera.services.utils.PermHashInteger;
-=======
 import com.hedera.services.utils.EntityNum;
->>>>>>> 56c2f253
 import com.hedera.services.txns.validation.OptionValidator;
 import com.hedera.services.utils.PlatformTxnAccessor;
 import com.hedera.test.factories.txns.SignedTxnFactory;
@@ -102,13 +98,8 @@
 	private HederaLedger ledger;
 	private PlatformTxnAccessor accessor;
 	private OptionValidator validator;
-<<<<<<< HEAD
-	private MerkleMap<PermHashInteger, MerkleAccount> accounts = new MerkleMap<>();
-	private MerkleMap<PermHashInteger, MerkleTopic> topics = new MerkleMap<>();
-=======
 	private MerkleMap<EntityNum, MerkleAccount> accounts = new MerkleMap<>();
 	private MerkleMap<EntityNum, MerkleTopic> topics = new MerkleMap<>();
->>>>>>> 56c2f253
 	private TopicUpdateTransitionLogic subject;
 	final private AccountID payer = AccountID.newBuilder().setAccountNum(1_234L).build();
 
@@ -173,11 +164,7 @@
 		subject.doStateTransition();
 
 		// then:
-<<<<<<< HEAD
-		var topic = topics.get(PermHashInteger.fromTopicId(TOPIC_ID));
-=======
-		var topic = topics.get(EntityNum.fromTopicId(TOPIC_ID));
->>>>>>> 56c2f253
+		var topic = topics.get(EntityNum.fromTopicId(TOPIC_ID));
 		assertNotNull(topic);
 		verify(transactionContext).setStatus(SUCCESS);
 		assertEquals(VALID_MEMO, topic.getMemo());
@@ -198,11 +185,7 @@
 		subject.doStateTransition();
 
 		// then:
-<<<<<<< HEAD
-		var topic = topics.get(PermHashInteger.fromTopicId(TOPIC_ID));
-=======
-		var topic = topics.get(EntityNum.fromTopicId(TOPIC_ID));
->>>>>>> 56c2f253
+		var topic = topics.get(EntityNum.fromTopicId(TOPIC_ID));
 		assertNotNull(topic);
 		verify(transactionContext).setStatus(SUCCESS);
 		assertEquals(EXISTING_MEMO, topic.getMemo());
@@ -219,11 +202,7 @@
 		givenExistingTopicWithAdminKey();
 		givenTransactionWithInvalidMemo();
 
-<<<<<<< HEAD
-		var topic = topics.get(PermHashInteger.fromTopicId(TOPIC_ID));
-=======
-		var topic = topics.get(EntityNum.fromTopicId(TOPIC_ID));
->>>>>>> 56c2f253
+		var topic = topics.get(EntityNum.fromTopicId(TOPIC_ID));
 		var originalValues = new MerkleTopic(topic);
 
 		// when:
@@ -240,11 +219,7 @@
 		givenExistingTopicWithAdminKey();
 		givenTransactionWithInvalidAdminKey();
 
-<<<<<<< HEAD
-		var topic = topics.get(PermHashInteger.fromTopicId(TOPIC_ID));
-=======
-		var topic = topics.get(EntityNum.fromTopicId(TOPIC_ID));
->>>>>>> 56c2f253
+		var topic = topics.get(EntityNum.fromTopicId(TOPIC_ID));
 		var originalValues = new MerkleTopic(topic);
 
 		// when:
@@ -261,11 +236,7 @@
 		givenExistingTopicWithAdminKey();
 		givenTransactionWithInvalidSubmitKey();
 
-<<<<<<< HEAD
-		var topic = topics.get(PermHashInteger.fromTopicId(TOPIC_ID));
-=======
-		var topic = topics.get(EntityNum.fromTopicId(TOPIC_ID));
->>>>>>> 56c2f253
+		var topic = topics.get(EntityNum.fromTopicId(TOPIC_ID));
 		var originalValues = new MerkleTopic(topic);
 
 		// when:
@@ -282,11 +253,7 @@
 		givenExistingTopicWithAdminKey();
 		givenTransactionWithInvalidAutoRenewPeriod();
 
-<<<<<<< HEAD
-		var topic = topics.get(PermHashInteger.fromTopicId(TOPIC_ID));
-=======
-		var topic = topics.get(EntityNum.fromTopicId(TOPIC_ID));
->>>>>>> 56c2f253
+		var topic = topics.get(EntityNum.fromTopicId(TOPIC_ID));
 		var originalValues = new MerkleTopic(topic);
 
 		// when:
@@ -303,11 +270,7 @@
 		givenExistingTopicWithAdminKey();
 		givenTransactionWithInvalidExpirationTime();
 
-<<<<<<< HEAD
-		var topic = topics.get(PermHashInteger.fromTopicId(TOPIC_ID));
-=======
-		var topic = topics.get(EntityNum.fromTopicId(TOPIC_ID));
->>>>>>> 56c2f253
+		var topic = topics.get(EntityNum.fromTopicId(TOPIC_ID));
 		var originalValues = new MerkleTopic(topic);
 
 		// when:
@@ -324,11 +287,7 @@
 		givenExistingTopicWithAdminKey();
 		givenTransactionWithReducedExpirationTime();
 
-<<<<<<< HEAD
-		var topic = topics.get(PermHashInteger.fromTopicId(TOPIC_ID));
-=======
-		var topic = topics.get(EntityNum.fromTopicId(TOPIC_ID));
->>>>>>> 56c2f253
+		var topic = topics.get(EntityNum.fromTopicId(TOPIC_ID));
 		var originalValues = new MerkleTopic(topic);
 
 		// when:
@@ -345,11 +304,7 @@
 		givenExistingTopicWithoutAdminKey();
 		givenTransactionWithMemo();
 
-<<<<<<< HEAD
-		var topic = topics.get(PermHashInteger.fromTopicId(TOPIC_ID));
-=======
-		var topic = topics.get(EntityNum.fromTopicId(TOPIC_ID));
->>>>>>> 56c2f253
+		var topic = topics.get(EntityNum.fromTopicId(TOPIC_ID));
 		var originalValues = new MerkleTopic(topic);
 
 		// when:
@@ -436,21 +391,13 @@
 		subject.doStateTransition();
 
 		// then:
-<<<<<<< HEAD
-		var topic = topics.get(PermHashInteger.fromTopicId(TOPIC_ID));
-=======
-		var topic = topics.get(EntityNum.fromTopicId(TOPIC_ID));
->>>>>>> 56c2f253
+		var topic = topics.get(EntityNum.fromTopicId(TOPIC_ID));
 		verify(transactionContext).setStatus(SUCCESS);
 		assertFalse(topic.hasAutoRenewAccountId());
 	}
 
 	private void assertTopicNotUpdated(MerkleTopic originalMerkleTopic, MerkleTopic originalMerkleTopicClone) {
-<<<<<<< HEAD
-		var updatedTopic = topics.get(PermHashInteger.fromTopicId(TOPIC_ID));
-=======
 		var updatedTopic = topics.get(EntityNum.fromTopicId(TOPIC_ID));
->>>>>>> 56c2f253
 		assertSame(originalMerkleTopic, updatedTopic); // No change
 		assertEquals(originalMerkleTopicClone, updatedTopic); // No change in values
 	}
@@ -459,33 +406,21 @@
 		var existingTopic = new MerkleTopic(EXISTING_MEMO, JKey.mapKey(existingKey), null,
 				EXISTING_AUTORENEW_PERIOD_SECONDS, null,
 				EXISTING_EXPIRATION_TIME);
-<<<<<<< HEAD
-		topics.put(PermHashInteger.fromTopicId(TOPIC_ID), existingTopic);
-=======
 		topics.put(EntityNum.fromTopicId(TOPIC_ID), existingTopic);
->>>>>>> 56c2f253
 		given(validator.queryableTopicStatus(TOPIC_ID, topics)).willReturn(OK);
 	}
 
 	private void givenExistingTopicWithBothKeys() throws Throwable {
 		var existingTopic = new MerkleTopic(EXISTING_MEMO, JKey.mapKey(existingKey), JKey.mapKey(existingKey),
 				EXISTING_AUTORENEW_PERIOD_SECONDS, null, EXISTING_EXPIRATION_TIME);
-<<<<<<< HEAD
-		topics.put(PermHashInteger.fromTopicId(TOPIC_ID), existingTopic);
-=======
 		topics.put(EntityNum.fromTopicId(TOPIC_ID), existingTopic);
->>>>>>> 56c2f253
 		given(validator.queryableTopicStatus(TOPIC_ID, topics)).willReturn(OK);
 	}
 
 	private void givenExistingTopicWithoutAdminKey() throws Throwable {
 		var existingTopic = new MerkleTopic(EXISTING_MEMO, null, null, EXISTING_AUTORENEW_PERIOD_SECONDS, null,
 				EXISTING_EXPIRATION_TIME);
-<<<<<<< HEAD
-		topics.put(PermHashInteger.fromTopicId(TOPIC_ID), existingTopic);
-=======
 		topics.put(EntityNum.fromTopicId(TOPIC_ID), existingTopic);
->>>>>>> 56c2f253
 		given(validator.queryableTopicStatus(TOPIC_ID, topics)).willReturn(OK);
 	}
 
@@ -493,11 +428,7 @@
 		var existingTopic = new MerkleTopic(EXISTING_MEMO, JKey.mapKey(existingKey), null,
 				EXISTING_AUTORENEW_PERIOD_SECONDS,
 				EntityId.fromGrpcAccountId(MISC_ACCOUNT), EXISTING_EXPIRATION_TIME);
-<<<<<<< HEAD
-		topics.put(PermHashInteger.fromTopicId(TOPIC_ID), existingTopic);
-=======
 		topics.put(EntityNum.fromTopicId(TOPIC_ID), existingTopic);
->>>>>>> 56c2f253
 		given(validator.queryableTopicStatus(TOPIC_ID, topics)).willReturn(OK);
 	}
 
