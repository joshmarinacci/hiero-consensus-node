--- conflicted
+++ resolved
@@ -32,14 +32,8 @@
 import com.hedera.services.state.merkle.MerkleNetworkContext;
 import com.hedera.services.state.merkle.MerkleTokenRelStatus;
 import com.hedera.services.state.merkle.MerkleUniqueToken;
-<<<<<<< HEAD
 import com.hedera.services.state.org.LegacyStateChildIndices;
 import com.hedera.services.state.org.StateChildIndices;
-=======
-import com.hedera.services.state.merkle.MerkleUniqueTokenId;
-import com.hedera.services.state.migration.LegacyStateChildIndices;
-import com.hedera.services.state.migration.StateChildIndices;
->>>>>>> d90336ac
 import com.hedera.services.state.org.StateMetadata;
 import com.hedera.services.state.migration.StateVersions;
 import com.hedera.services.state.submerkle.ExchangeRates;
@@ -457,13 +451,8 @@
 		final MerkleMap<PermHashLong, MerkleTokenRelStatus> tokenRels = new MerkleMap<>();
 		final var nftKey = PermHashLong.fromLongs(MISSING_ENTITY_ID.num(), 1L);
 		final var nftVal = new MerkleUniqueToken(MISSING_ENTITY_ID, "TBD".getBytes(), MISSING_INSTANT);
-<<<<<<< HEAD
-		final var tokenRelsKey = PermHashLong.fromLongs(2,3);
+		final var tokenRelsKey = PermHashLong.fromLongs(2, 3);
 		final var tokenRelsVal = new MerkleTokenRelStatus(1_234L, true, false);
-=======
-		final var tokenRelsKey = new MerkleEntityAssociation(0, 0, 2, 0, 0, 3);
-		final var tokenRelsVal = new MerkleTokenRelStatus(1_234L, true, false, false);
->>>>>>> d90336ac
 		// and:
 		nfts.put(nftKey, nftVal);
 		tokenRels.put(tokenRelsKey, tokenRelsVal);
@@ -503,17 +492,10 @@
 		final var networkContext = new MerkleNetworkContext();
 		networkContext.setSeqNo(new SequenceNumber(1234L));
 		networkContext.setMidnightRates(new ExchangeRates(1, 2, 3, 4, 5, 6));
-<<<<<<< HEAD
 		final MerkleMap<PermHashLong, MerkleUniqueToken> nfts = new MerkleMap<>();
 		final MerkleMap<PermHashLong, MerkleTokenRelStatus> tokenRels = new MerkleMap<>();
 		final var tokenRelsKey = PermHashLong.fromLongs(2, 3);
 		final var tokenRelsVal = new MerkleTokenRelStatus(1_234L, true, false);
-=======
-		final FCMap<MerkleUniqueTokenId, MerkleUniqueToken> nfts = new FCMap<>();
-		final FCMap<MerkleEntityAssociation, MerkleTokenRelStatus> tokenRels = new FCMap<>();
-		final var tokenRelsKey = new MerkleEntityAssociation(0, 0, 2, 0, 0, 3);
-		final var tokenRelsVal = new MerkleTokenRelStatus(1_234L, true, false, true);
->>>>>>> d90336ac
 		// and:
 		tokenRels.put(tokenRelsKey, tokenRelsVal);
 		// and:
