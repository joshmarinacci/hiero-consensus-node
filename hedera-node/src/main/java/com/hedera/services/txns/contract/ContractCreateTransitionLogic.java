package com.hedera.services.txns.contract;

/*-
 * ‌
 * Hedera Services Node
 * ​
 * Copyright (C) 2018 - 2021 Hedera Hashgraph, LLC
 * ​
 * Licensed under the Apache License, Version 2.0 (the "License");
 * you may not use this file except in compliance with the License.
 * You may obtain a copy of the License at
 *
 *      http://www.apache.org/licenses/LICENSE-2.0
 *
 * Unless required by applicable law or agreed to in writing, software
 * distributed under the License is distributed on an "AS IS" BASIS,
 * WITHOUT WARRANTIES OR CONDITIONS OF ANY KIND, either express or implied.
 * See the License for the specific language governing permissions and
 * limitations under the License.
 * ‍
 */

import com.hedera.services.context.TransactionContext;
import com.hedera.services.context.properties.GlobalDynamicProperties;
import com.hedera.services.contracts.execution.CreateEvmTxProcessor;
import com.hedera.services.contracts.execution.TransactionProcessingResult;
import com.hedera.services.exceptions.InvalidTransactionException;
import com.hedera.services.files.HederaFs;
import com.hedera.services.ledger.SigImpactHistorian;
import com.hedera.services.legacy.core.jproto.JContractIDKey;
import com.hedera.services.records.TransactionRecordService;
import com.hedera.services.store.AccountStore;
import com.hedera.services.store.contracts.HederaMutableWorldState;
import com.hedera.services.store.contracts.HederaWorldState;
import com.hedera.services.store.models.Id;
import com.hedera.services.txns.TransitionLogic;
import com.hedera.services.txns.validation.OptionValidator;
import com.hederahashgraph.api.proto.java.ContractCreateTransactionBody;
import com.hederahashgraph.api.proto.java.ResponseCodeEnum;
import com.hederahashgraph.api.proto.java.TransactionBody;
import com.swirlds.common.CommonUtils;
import org.apache.tuweni.bytes.Bytes;

import javax.inject.Inject;
import javax.inject.Singleton;
import java.util.function.Function;
import java.util.function.Predicate;

import static com.hedera.services.exceptions.ValidationUtils.validateFalse;
import static com.hedera.services.exceptions.ValidationUtils.validateTrue;
import static com.hedera.services.ledger.accounts.ContractCustomizer.fromHapiCreation;
import static com.hedera.services.utils.EntityIdUtils.contractIdFromEvmAddress;
import static com.hederahashgraph.api.proto.java.ContractCreateTransactionBody.InitcodeSourceCase.INITCODEBYTES;
import static com.hederahashgraph.api.proto.java.ResponseCodeEnum.AUTORENEW_DURATION_NOT_IN_RANGE;
import static com.hederahashgraph.api.proto.java.ResponseCodeEnum.CONTRACT_FILE_EMPTY;
import static com.hederahashgraph.api.proto.java.ResponseCodeEnum.CONTRACT_NEGATIVE_GAS;
import static com.hederahashgraph.api.proto.java.ResponseCodeEnum.CONTRACT_NEGATIVE_VALUE;
import static com.hederahashgraph.api.proto.java.ResponseCodeEnum.INVALID_FILE_ID;
import static com.hederahashgraph.api.proto.java.ResponseCodeEnum.INVALID_RENEWAL_PERIOD;
import static com.hederahashgraph.api.proto.java.ResponseCodeEnum.MAX_GAS_LIMIT_EXCEEDED;
import static com.hederahashgraph.api.proto.java.ResponseCodeEnum.SERIALIZATION_FAILED;

@Singleton
public class ContractCreateTransitionLogic implements TransitionLogic {
	public static final JContractIDKey STANDIN_CONTRACT_ID_KEY = new JContractIDKey(0, 0, 0);

	private final HederaFs hfs;
	private final AccountStore accountStore;
	private final OptionValidator validator;
	private final TransactionContext txnCtx;
	private final HederaMutableWorldState worldState;
	private final TransactionRecordService recordService;
	private final CreateEvmTxProcessor evmTxProcessor;
	private final GlobalDynamicProperties properties;
	private final SigImpactHistorian sigImpactHistorian;

	@Inject
	public ContractCreateTransitionLogic(
			final HederaFs hfs,
			final TransactionContext txnCtx,
			final AccountStore accountStore,
			final OptionValidator validator,
			final HederaWorldState worldState,
			final TransactionRecordService recordService,
			final CreateEvmTxProcessor evmTxProcessor,
			final GlobalDynamicProperties properties,
			final SigImpactHistorian sigImpactHistorian
	) {
		this.hfs = hfs;
		this.txnCtx = txnCtx;
		this.validator = validator;
		this.worldState = worldState;
		this.accountStore = accountStore;
		this.recordService = recordService;
		this.sigImpactHistorian = sigImpactHistorian;
		this.evmTxProcessor = evmTxProcessor;
		this.properties = properties;
	}

	@Override
	public void doStateTransition() {
<<<<<<< HEAD
		/* --- Translate from gRPC types --- */
		var contractCallTxn = txnCtx.accessor().getTxn();
		final var senderId = Id.fromGrpcAccount(contractCallTxn.getTransactionID().getAccountID());
		doStateTransitionOperation(contractCallTxn, senderId);
	}

	public void doStateTransitionOperation(final TransactionBody contractCreateTxn, final Id senderId) {
		/* --- Translate from gRPC types --- */
		var op = contractCreateTxn.getContractCreateInstance();
		final var proxyAccount = op.hasProxyAccountID() ? Id.fromGrpcAccount(op.getProxyAccountID()) : Id.DEFAULT;
=======
		// --- Translate from gRPC types ---
		var contractCreateTxn = txnCtx.accessor().getTxn();
		var op = contractCreateTxn.getContractCreateInstance();
		final var senderId = Id.fromGrpcAccount(contractCreateTxn.getTransactionID().getAccountID());
>>>>>>> 4a7719b2
		var key = op.hasAdminKey()
				? validator.attemptToDecodeOrThrow(op.getAdminKey(), SERIALIZATION_FAILED)
				: STANDIN_CONTRACT_ID_KEY;
		// Standardize immutable contract key format; c.f. https://github.com/hashgraph/hedera-services/issues/3037
		if (key.isEmpty()) {
			key = STANDIN_CONTRACT_ID_KEY;
		}

		// --- Load the model objects ---
		final var sender = accountStore.loadAccount(senderId);
		final var consensusTime = txnCtx.consensusTime();
		final var codeWithConstructorArgs = prepareCodeWithConstructorArguments(op);
		final var expiry = consensusTime.getEpochSecond() + op.getAutoRenewPeriod().getSeconds();
		final var newContractAddress = worldState.newContractAddress(sender.getId().asEvmAddress());

		// --- Do the business logic ---
		worldState.setHapiSenderCustomizer(fromHapiCreation(key, consensusTime, op));
		TransactionProcessingResult result;
		try {
			result = evmTxProcessor.execute(
					sender,
					newContractAddress,
					op.getGas(),
					op.getInitialBalance(),
					codeWithConstructorArgs,
					consensusTime,
					expiry);
		} finally {
			worldState.resetHapiSenderCustomizer();
		}

		// --- Persist changes into state ---
		final var createdContracts = worldState.getCreatedContractIds();
		result.setCreatedContracts(createdContracts);

		if (!result.isSuccessful()) {
			worldState.reclaimContractId();
		}

		// --- Externalise changes
		for (final var createdContract : createdContracts) {
			sigImpactHistorian.markEntityChanged(createdContract.getContractNum());
		}
		if (result.isSuccessful()) {
			final var newEvmAddress = newContractAddress.toArrayUnsafe();
			final var newContractId = contractIdFromEvmAddress(newEvmAddress);
			sigImpactHistorian.markEntityChanged(newContractId.getContractNum());
			txnCtx.setTargetedContract(newContractId);
			recordService.externalizeSuccessfulEvmCreate(result, newEvmAddress);
		} else {
			recordService.externalizeUnsuccessfulEvmCreate(result);
		}
	}

	@Override
	public Predicate<TransactionBody> applicability() {
		return TransactionBody::hasContractCreateInstance;
	}

	@Override
	public Function<TransactionBody, ResponseCodeEnum> semanticCheck() {
		return this::validate;
	}

	public ResponseCodeEnum validate(TransactionBody contractCreateTxn) {
		var op = contractCreateTxn.getContractCreateInstance();

		if (!op.hasAutoRenewPeriod() || op.getAutoRenewPeriod().getSeconds() < 1) {
			return INVALID_RENEWAL_PERIOD;
		}
		if (!validator.isValidAutoRenewPeriod(op.getAutoRenewPeriod())) {
			return AUTORENEW_DURATION_NOT_IN_RANGE;
		}
		if (op.getGas() < 0) {
			return CONTRACT_NEGATIVE_GAS;
		}
		if (op.getInitialBalance() < 0) {
			return CONTRACT_NEGATIVE_VALUE;
		}
		if (op.getGas() > properties.maxGas()) {
			return MAX_GAS_LIMIT_EXCEEDED;
		}
		return validator.memoCheck(op.getMemo());
	}

	Bytes prepareCodeWithConstructorArguments(ContractCreateTransactionBody op) {
		if (op.getInitcodeSourceCase() == INITCODEBYTES) {
			return Bytes.wrap(op.getInitcodeBytes().toByteArray());
		} else {
			var bytecodeSrc = op.getFileID();
			validateTrue(hfs.exists(bytecodeSrc), INVALID_FILE_ID);
			byte[] bytecode = hfs.cat(bytecodeSrc);
			validateFalse(bytecode.length == 0, CONTRACT_FILE_EMPTY);

			var contractByteCodeString = new String(bytecode);
			if (!op.getConstructorParameters().isEmpty()) {
				final var constructorParamsHexString = CommonUtils.hex(op.getConstructorParameters().toByteArray());
				contractByteCodeString += constructorParamsHexString;
			}
			try {
				return Bytes.fromHexString(contractByteCodeString);
			} catch (IllegalArgumentException e) {
				throw new InvalidTransactionException(ResponseCodeEnum.ERROR_DECODING_BYTESTRING);
			}
		}
	}
}<|MERGE_RESOLUTION|>--- conflicted
+++ resolved
@@ -99,23 +99,15 @@
 
 	@Override
 	public void doStateTransition() {
-<<<<<<< HEAD
-		/* --- Translate from gRPC types --- */
-		var contractCallTxn = txnCtx.accessor().getTxn();
-		final var senderId = Id.fromGrpcAccount(contractCallTxn.getTransactionID().getAccountID());
-		doStateTransitionOperation(contractCallTxn, senderId);
-	}
-
-	public void doStateTransitionOperation(final TransactionBody contractCreateTxn, final Id senderId) {
-		/* --- Translate from gRPC types --- */
-		var op = contractCreateTxn.getContractCreateInstance();
-		final var proxyAccount = op.hasProxyAccountID() ? Id.fromGrpcAccount(op.getProxyAccountID()) : Id.DEFAULT;
-=======
 		// --- Translate from gRPC types ---
 		var contractCreateTxn = txnCtx.accessor().getTxn();
+		final var senderId = Id.fromGrpcAccount(contractCreateTxn.getTransactionID().getAccountID());
+		doStateTransitionOperation(contractCreateTxn, senderId);
+	}
+
+	public void doStateTransitionOperation(final TransactionBody contractCreateTxn, final Id senderId) {
+		// --- Translate from gRPC types ---
 		var op = contractCreateTxn.getContractCreateInstance();
-		final var senderId = Id.fromGrpcAccount(contractCreateTxn.getTransactionID().getAccountID());
->>>>>>> 4a7719b2
 		var key = op.hasAdminKey()
 				? validator.attemptToDecodeOrThrow(op.getAdminKey(), SERIALIZATION_FAILED)
 				: STANDIN_CONTRACT_ID_KEY;
