--- conflicted
+++ resolved
@@ -338,11 +338,7 @@
       </snapshots>
       <id>sdk-staging</id>
       <name>Staging repo for SDK</name>
-<<<<<<< HEAD
-      <url>https://oss.sonatype.org/content/repositories/comswirlds-1184</url>
-=======
       <url>https://oss.sonatype.org/content/repositories/comswirlds-1188</url>
->>>>>>> 1e4af7af
     </repository>
     <repository>
       <snapshots>
