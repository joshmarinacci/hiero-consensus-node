--- conflicted
+++ resolved
@@ -160,10 +160,6 @@
 						scheduleSign("validSchedule").alsoSigningWith("sender")
 				).then(
 						getScheduleInfo("validSchedule")
-<<<<<<< HEAD
-								.hasExpectedLedgerId("0x03")
-=======
->>>>>>> b325254a
 								.hasScheduleId("validSchedule")
 								.hasRecordedScheduledTxn()
 								.hasSignatories("sender")
