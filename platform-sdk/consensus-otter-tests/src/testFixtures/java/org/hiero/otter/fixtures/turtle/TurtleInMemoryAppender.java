// SPDX-License-Identifier: Apache-2.0
package org.hiero.otter.fixtures.turtle;

<<<<<<< HEAD
import static com.fasterxml.jackson.databind.DeserializationFeature.FAIL_ON_UNKNOWN_PROPERTIES;

import com.fasterxml.jackson.core.JsonProcessingException;
=======
>>>>>>> 8bebb1b5
import com.fasterxml.jackson.databind.ObjectMapper;
import edu.umd.cs.findbugs.annotations.NonNull;
import edu.umd.cs.findbugs.annotations.Nullable;
import java.util.ArrayList;
import java.util.Collections;
import java.util.List;
import java.util.Objects;
import org.apache.logging.log4j.core.Appender;
import org.apache.logging.log4j.core.LogEvent;
import org.apache.logging.log4j.core.appender.AbstractAppender;
import org.apache.logging.log4j.core.config.Node;
import org.apache.logging.log4j.core.config.plugins.Plugin;
import org.apache.logging.log4j.core.config.plugins.PluginAttribute;
import org.apache.logging.log4j.core.config.plugins.PluginFactory;
import org.hiero.consensus.model.node.NodeId;
import org.hiero.otter.fixtures.logging.StructuredLog;
import org.hiero.otter.fixtures.logging.context.NodeLoggingContext;
import org.hiero.otter.fixtures.logging.internal.AbstractInMemoryAppender;
import org.hiero.otter.fixtures.logging.internal.InMemorySubscriptionManager;

/**
 * An {@link Appender} implementation for Log4j2 that provides in-memory storage
 * for log events. This appender is used in testing to capture logs
 * and validate them programmatically.
 *
 * @see AbstractAppender
 */
@SuppressWarnings("unused")
@Plugin(name = "TurtleInMemoryAppender", category = Node.CATEGORY, elementType = Appender.ELEMENT_TYPE)
public class TurtleInMemoryAppender extends AbstractInMemoryAppender {

    private static final ObjectMapper objectMapper = new ObjectMapper();
    private final List<StructuredLog> logs = Collections.synchronizedList(new ArrayList<>());

<<<<<<< HEAD
    static {
        objectMapper.configure(FAIL_ON_UNKNOWN_PROPERTIES, false);
    }

    /**
     * Converts a {@link NodeId} to a string representation suitable for thread context.
     *
     * @param nodeId the {@link NodeId} to convert
     * @return a {@code String} representation of the {@link NodeId} in JSON format, or {@code null} if the input is {@code null}
     */
    @Nullable
    public static String toJSON(@Nullable final NodeId nodeId) {
        Objects.requireNonNull(nodeId);
        try {
            return objectMapper.writeValueAsString(nodeId);
        } catch (final JsonProcessingException e) {
            throw new RuntimeException(e);
        }
    }

    private static com.hedera.hapi.platform.state.NodeId toProto(@NonNull final NodeId nodeId) {
        Objects.requireNonNull(nodeId);
        return com.hedera.hapi.platform.state.NodeId.newBuilder()
                .id(nodeId.id())
                .build();
    }

    /**
     * Parses a string representation of a {@link NodeId} from the thread context.
     *
     * @param value the string representation of the {@link NodeId}
     * @return a {@link NodeId} object if parsing is successful, or {@code null} if the input is {@code null} or empty
     */
=======
>>>>>>> 8bebb1b5
    @Nullable
    private static NodeId parseNodeId(@Nullable final String value) {
        if (value == null || value.isBlank()) {
            return null;
        }
        try {
<<<<<<< HEAD
            return objectMapper.readValue(value, NodeId.class);
        } catch (final JsonProcessingException e) {
            throw new RuntimeException(e);
=======
            final long id = Long.parseLong(value);
            return NodeId.of(id);
        } catch (final NumberFormatException e) {
            return null;
>>>>>>> 8bebb1b5
        }
    }

    /**
     * Constructs an {@code TurtleInMemoryAppender} with the given name.
     *
     * @param name The name of the appender.
     */
    private TurtleInMemoryAppender(@NonNull final String name) {
        super(name);
    }

    /**
     * {@inheritDoc}
     */
    @Override
    public void append(@NonNull final LogEvent event) {
<<<<<<< HEAD
        final NodeId nodeId = fromJSON(event.getContextData().getValue(TurtleNode.THREAD_CONTEXT_NODE_ID));
=======
        final NodeId nodeId = parseNodeId(event.getContextData().getValue(NodeLoggingContext.NODE_ID_KEY));
>>>>>>> 8bebb1b5
        final StructuredLog structuredLog = createStructuredLog(event, nodeId);
        logs.add(structuredLog);
        InMemorySubscriptionManager.INSTANCE.notifySubscribers(structuredLog);
    }

    /**
     * Factory method to create an {@code InMemoryAppender} instance.
     *
     * @param name The name of the appender.
     * @return A new instance of {@code InMemoryAppender}.
     */
    @PluginFactory
    @NonNull
    public static TurtleInMemoryAppender createAppender(@PluginAttribute("name") @NonNull final String name) {
        return new TurtleInMemoryAppender(name);
    }
}<|MERGE_RESOLUTION|>--- conflicted
+++ resolved
@@ -1,19 +1,12 @@
 // SPDX-License-Identifier: Apache-2.0
 package org.hiero.otter.fixtures.turtle;
 
-<<<<<<< HEAD
-import static com.fasterxml.jackson.databind.DeserializationFeature.FAIL_ON_UNKNOWN_PROPERTIES;
-
-import com.fasterxml.jackson.core.JsonProcessingException;
-=======
->>>>>>> 8bebb1b5
 import com.fasterxml.jackson.databind.ObjectMapper;
 import edu.umd.cs.findbugs.annotations.NonNull;
 import edu.umd.cs.findbugs.annotations.Nullable;
 import java.util.ArrayList;
 import java.util.Collections;
 import java.util.List;
-import java.util.Objects;
 import org.apache.logging.log4j.core.Appender;
 import org.apache.logging.log4j.core.LogEvent;
 import org.apache.logging.log4j.core.appender.AbstractAppender;
@@ -41,58 +34,16 @@
     private static final ObjectMapper objectMapper = new ObjectMapper();
     private final List<StructuredLog> logs = Collections.synchronizedList(new ArrayList<>());
 
-<<<<<<< HEAD
-    static {
-        objectMapper.configure(FAIL_ON_UNKNOWN_PROPERTIES, false);
-    }
-
-    /**
-     * Converts a {@link NodeId} to a string representation suitable for thread context.
-     *
-     * @param nodeId the {@link NodeId} to convert
-     * @return a {@code String} representation of the {@link NodeId} in JSON format, or {@code null} if the input is {@code null}
-     */
-    @Nullable
-    public static String toJSON(@Nullable final NodeId nodeId) {
-        Objects.requireNonNull(nodeId);
-        try {
-            return objectMapper.writeValueAsString(nodeId);
-        } catch (final JsonProcessingException e) {
-            throw new RuntimeException(e);
-        }
-    }
-
-    private static com.hedera.hapi.platform.state.NodeId toProto(@NonNull final NodeId nodeId) {
-        Objects.requireNonNull(nodeId);
-        return com.hedera.hapi.platform.state.NodeId.newBuilder()
-                .id(nodeId.id())
-                .build();
-    }
-
-    /**
-     * Parses a string representation of a {@link NodeId} from the thread context.
-     *
-     * @param value the string representation of the {@link NodeId}
-     * @return a {@link NodeId} object if parsing is successful, or {@code null} if the input is {@code null} or empty
-     */
-=======
->>>>>>> 8bebb1b5
     @Nullable
     private static NodeId parseNodeId(@Nullable final String value) {
         if (value == null || value.isBlank()) {
             return null;
         }
         try {
-<<<<<<< HEAD
-            return objectMapper.readValue(value, NodeId.class);
-        } catch (final JsonProcessingException e) {
-            throw new RuntimeException(e);
-=======
             final long id = Long.parseLong(value);
             return NodeId.of(id);
         } catch (final NumberFormatException e) {
             return null;
->>>>>>> 8bebb1b5
         }
     }
 
@@ -110,11 +61,7 @@
      */
     @Override
     public void append(@NonNull final LogEvent event) {
-<<<<<<< HEAD
-        final NodeId nodeId = fromJSON(event.getContextData().getValue(TurtleNode.THREAD_CONTEXT_NODE_ID));
-=======
         final NodeId nodeId = parseNodeId(event.getContextData().getValue(NodeLoggingContext.NODE_ID_KEY));
->>>>>>> 8bebb1b5
         final StructuredLog structuredLog = createStructuredLog(event, nodeId);
         logs.add(structuredLog);
         InMemorySubscriptionManager.INSTANCE.notifySubscribers(structuredLog);
